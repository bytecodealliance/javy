
# cargo-vet audits file

[[audits.javy]]
who = "Jeff Charles <jeff.charles@shopify.com>"
criteria = "safe-to-deploy"
version = "1.0.0"

[[audits.javy-apis]]
who = "Jeff Charles <jeff.charles@shopify.com>"
criteria = "safe-to-deploy"
version = "1.0.0"

[[audits.quickjs-wasm-rs]]
who = "Jeff Charles <jeff.charles@shopify.com>"
criteria = "safe-to-deploy"
version = "1.0.0"

[[audits.quickjs-wasm-sys]]
who = "Jeff Charles <jeff.charles@shopify.com>"
criteria = "safe-to-deploy"
version = "1.0.0"

[[trusted.aho-corasick]]
criteria = "safe-to-deploy"
user-id = 189 # Andrew Gallant (BurntSushi)
start = "2019-03-28"
end = "2024-10-03"

[[trusted.ambient-authority]]
criteria = "safe-to-deploy"
user-id = 6825 # Dan Gohman (sunfishcode)
start = "2021-04-14"
end = "2024-07-25"

[[trusted.anstyle]]
criteria = "safe-to-run"
user-id = 6743 # Ed Page (epage)
start = "2022-05-18"
end = "2024-10-26"

[[trusted.anyhow]]
criteria = "safe-to-deploy"
user-id = 3618 # David Tolnay (dtolnay)
start = "2019-10-05"
end = "2024-10-26"

[[trusted.async-trait]]
criteria = "safe-to-deploy"
user-id = 3618 # David Tolnay (dtolnay)
start = "2019-07-23"
end = "2024-07-12"

[[trusted.bstr]]
criteria = "safe-to-deploy"
user-id = 189 # Andrew Gallant (BurntSushi)
start = "2019-04-02"
end = "2024-10-03"

[[trusted.bumpalo]]
criteria = "safe-to-deploy"
user-id = 696 # Nick Fitzgerald (fitzgen)
start = "2019-03-16"
end = "2025-05-01"

[[trusted.byteorder]]
criteria = "safe-to-deploy"
user-id = 189 # Andrew Gallant (BurntSushi)
start = "2019-06-09"
end = "2024-10-03"

[[trusted.cap-fs-ext]]
criteria = "safe-to-deploy"
user-id = 6825 # Dan Gohman (sunfishcode)
start = "2020-12-11"
end = "2024-07-25"

[[trusted.cap-net-ext]]
criteria = "safe-to-deploy"
user-id = 6825 # Dan Gohman (sunfishcode)
start = "2023-04-07"
end = "2025-01-03"

[[trusted.cap-primitives]]
criteria = "safe-to-deploy"
user-id = 6825 # Dan Gohman (sunfishcode)
start = "2020-08-07"
end = "2024-07-25"

[[trusted.cap-rand]]
criteria = "safe-to-deploy"
user-id = 6825 # Dan Gohman (sunfishcode)
start = "2020-09-24"
end = "2025-01-03"

[[trusted.cap-std]]
criteria = "safe-to-deploy"
user-id = 6825 # Dan Gohman (sunfishcode)
start = "2020-06-25"
end = "2024-07-25"

[[trusted.cap-time-ext]]
criteria = "safe-to-deploy"
user-id = 6825 # Dan Gohman (sunfishcode)
start = "2020-09-21"
end = "2024-07-25"

[[trusted.cc]]
criteria = "safe-to-deploy"
user-id = 2915 # Amanieu d'Antras (Amanieu)
start = "2024-02-20"
end = "2025-03-01"

[[trusted.clap_builder]]
criteria = "safe-to-run"
user-id = 6743 # Ed Page (epage)
start = "2023-03-28"
end = "2024-10-26"

[[trusted.clap_lex]]
criteria = "safe-to-run"
user-id = 6743 # Ed Page (epage)
start = "2022-04-15"
end = "2024-10-26"

[[trusted.csv]]
criteria = "safe-to-deploy"
user-id = 189 # Andrew Gallant (BurntSushi)
start = "2019-04-05"
end = "2024-10-03"

[[trusted.csv-core]]
criteria = "safe-to-deploy"
user-id = 189 # Andrew Gallant (BurntSushi)
start = "2019-06-26"
end = "2024-10-03"

[[trusted.cxx]]
criteria = "safe-to-deploy"
user-id = 3618 # David Tolnay (dtolnay)
start = "2019-12-28"
end = "2025-02-05"

[[trusted.cxx-build]]
criteria = "safe-to-deploy"
user-id = 3618 # David Tolnay (dtolnay)
start = "2020-04-30"
end = "2025-02-05"

[[trusted.cxxbridge-flags]]
criteria = "safe-to-deploy"
user-id = 3618 # David Tolnay (dtolnay)
start = "2020-08-30"
end = "2025-02-05"

[[trusted.cxxbridge-macro]]
criteria = "safe-to-deploy"
user-id = 3618 # David Tolnay (dtolnay)
start = "2020-01-08"
end = "2025-02-05"

[[trusted.env_logger]]
criteria = "safe-to-deploy"
user-id = 6743 # Ed Page (epage)
start = "2022-11-24"
end = "2025-01-02"

[[trusted.equivalent]]
criteria = "safe-to-deploy"
user-id = 539 # Josh Stone (cuviper)
start = "2023-02-05"
end = "2024-10-03"

[[trusted.errno]]
criteria = "safe-to-deploy"
user-id = 6825 # Dan Gohman (sunfishcode)
start = "2023-08-29"
end = "2025-01-04"

[[trusted.fd-lock]]
criteria = "safe-to-deploy"
user-id = 6825 # Dan Gohman (sunfishcode)
start = "2022-01-21"
end = "2025-01-03"

[[trusted.fs-set-times]]
criteria = "safe-to-deploy"
user-id = 6825 # Dan Gohman (sunfishcode)
start = "2020-09-15"
end = "2024-07-25"

[[trusted.hashbrown]]
criteria = "safe-to-deploy"
user-id = 2915 # Amanieu d'Antras (Amanieu)
start = "2019-04-02"
end = "2024-10-03"

[[trusted.http]]
criteria = "safe-to-deploy"
user-id = 359 # Sean McArthur (seanmonstar)
start = "2019-04-05"
end = "2024-10-26"

[[trusted.http-body-util]]
criteria = "safe-to-deploy"
user-id = 359 # Sean McArthur (seanmonstar)
start = "2022-10-25"
end = "2024-10-26"

[[trusted.httparse]]
criteria = "safe-to-deploy"
user-id = 359 # Sean McArthur (seanmonstar)
start = "2019-07-03"
end = "2024-10-26"

[[trusted.hyper]]
criteria = "safe-to-deploy"
user-id = 359 # Sean McArthur (seanmonstar)
start = "2019-03-01"
end = "2024-10-26"

[[trusted.hyper-tls]]
criteria = "safe-to-deploy"
user-id = 359 # Sean McArthur (seanmonstar)
start = "2019-03-19"
end = "2024-10-27"

[[trusted.hyper-util]]
criteria = "safe-to-deploy"
user-id = 359 # Sean McArthur (seanmonstar)
start = "2022-01-15"
end = "2024-12-01"

[[trusted.io-extras]]
criteria = "safe-to-deploy"
user-id = 6825 # Dan Gohman (sunfishcode)
start = "2021-11-09"
end = "2024-07-25"

[[trusted.io-lifetimes]]
criteria = "safe-to-deploy"
user-id = 6825 # Dan Gohman (sunfishcode)
start = "2021-06-12"
end = "2024-07-25"

[[trusted.is-terminal]]
criteria = "safe-to-deploy"
user-id = 6825 # Dan Gohman (sunfishcode)
start = "2022-01-22"
end = "2025-04-16"

[[trusted.itoa]]
criteria = "safe-to-deploy"
user-id = 3618 # David Tolnay (dtolnay)
start = "2019-05-02"
end = "2024-07-12"

[[trusted.js-sys]]
criteria = "safe-to-deploy"
user-id = 1 # Alex Crichton (alexcrichton)
start = "2019-03-04"
end = "2025-01-03"

[[trusted.libc]]
criteria = "safe-to-deploy"
user-id = 2915 # Amanieu d'Antras (Amanieu)
start = "2021-01-27"
end = "2024-07-25"

[[trusted.libc]]
criteria = "safe-to-deploy"
user-id = 51017 # Yuki Okushi (JohnTitor)
start = "2020-03-17"
end = "2024-10-30"

[[trusted.linux-raw-sys]]
criteria = "safe-to-deploy"
user-id = 6825 # Dan Gohman (sunfishcode)
start = "2021-06-12"
end = "2024-07-25"

[[trusted.memchr]]
criteria = "safe-to-deploy"
user-id = 189 # Andrew Gallant (BurntSushi)
start = "2019-07-07"
end = "2024-10-03"

[[trusted.num-traits]]
criteria = "safe-to-deploy"
user-id = 539 # Josh Stone (cuviper)
start = "2019-05-20"
end = "2024-07-12"

[[trusted.num_cpus]]
criteria = "safe-to-deploy"
user-id = 359 # Sean McArthur (seanmonstar)
start = "2019-06-10"
end = "2024-10-26"

[[trusted.paste]]
criteria = "safe-to-deploy"
user-id = 3618 # David Tolnay (dtolnay)
start = "2019-03-19"
end = "2024-07-12"

[[trusted.prettyplease]]
criteria = "safe-to-deploy"
user-id = 3618 # David Tolnay (dtolnay)
start = "2022-01-04"
end = "2024-10-26"

[[trusted.proc-macro-hack]]
criteria = "safe-to-deploy"
user-id = 3618 # David Tolnay (dtolnay)
start = "2019-04-16"
end = "2024-07-12"

[[trusted.proc-macro2]]
criteria = "safe-to-deploy"
user-id = 3618 # David Tolnay (dtolnay)
start = "2019-04-23"
end = "2025-01-03"

[[trusted.quickcheck]]
criteria = "safe-to-deploy"
user-id = 189 # Andrew Gallant (BurntSushi)
start = "2019-05-13"
end = "2024-10-03"

[[trusted.quote]]
criteria = "safe-to-deploy"
user-id = 3618 # David Tolnay (dtolnay)
start = "2019-04-09"
end = "2025-01-03"

[[trusted.rayon]]
criteria = "safe-to-deploy"
user-id = 539 # Josh Stone (cuviper)
start = "2019-06-13"
end = "2024-07-12"

[[trusted.rayon-core]]
criteria = "safe-to-deploy"
user-id = 539 # Josh Stone (cuviper)
start = "2019-06-13"
end = "2024-07-12"

[[trusted.regex]]
criteria = "safe-to-deploy"
user-id = 189 # Andrew Gallant (BurntSushi)
start = "2019-02-27"
end = "2024-10-03"

[[trusted.regex-automata]]
criteria = "safe-to-deploy"
user-id = 189 # Andrew Gallant (BurntSushi)
start = "2019-02-25"
end = "2024-10-03"

[[trusted.regex-syntax]]
criteria = "safe-to-deploy"
user-id = 189 # Andrew Gallant (BurntSushi)
start = "2019-03-30"
end = "2024-10-03"

[[trusted.rustix]]
criteria = "safe-to-deploy"
user-id = 6825 # Dan Gohman (sunfishcode)
start = "2021-10-29"
end = "2024-07-25"

[[trusted.rustversion]]
criteria = "safe-to-deploy"
user-id = 3618 # David Tolnay (dtolnay)
start = "2019-07-08"
end = "2024-07-12"

[[trusted.ryu]]
criteria = "safe-to-deploy"
user-id = 3618 # David Tolnay (dtolnay)
start = "2019-05-02"
end = "2024-07-12"

[[trusted.same-file]]
criteria = "safe-to-deploy"
user-id = 189 # Andrew Gallant (BurntSushi)
start = "2019-07-16"
end = "2024-10-03"

[[trusted.scopeguard]]
criteria = "safe-to-deploy"
user-id = 2915 # Amanieu d'Antras (Amanieu)
start = "2020-02-16"
end = "2024-07-12"

[[trusted.scratch]]
criteria = "safe-to-deploy"
user-id = 3618 # David Tolnay (dtolnay)
start = "2020-09-17"
end = "2025-02-05"

[[trusted.serde]]
criteria = "safe-to-deploy"
user-id = 3618 # David Tolnay (dtolnay)
start = "2019-03-01"
end = "2024-07-12"

[[trusted.serde_bytes]]
criteria = "safe-to-deploy"
user-id = 3618 # David Tolnay (dtolnay)
start = "2019-02-25"
end = "2024-07-12"

[[trusted.serde_derive]]
criteria = "safe-to-deploy"
user-id = 3618 # David Tolnay (dtolnay)
start = "2019-03-01"
end = "2024-07-12"

[[trusted.serde_json]]
criteria = "safe-to-deploy"
user-id = 3618 # David Tolnay (dtolnay)
start = "2019-02-28"
end = "2024-07-12"

[[trusted.serde_spanned]]
criteria = "safe-to-deploy"
user-id = 6743 # Ed Page (epage)
start = "2023-01-20"
end = "2025-05-01"

[[trusted.smallvec]]
criteria = "safe-to-deploy"
user-id = 2017 # Matt Brubeck (mbrubeck)
start = "2019-10-28"
end = "2025-01-03"

[[trusted.syn]]
criteria = "safe-to-deploy"
user-id = 3618 # David Tolnay (dtolnay)
start = "2019-03-01"
end = "2024-07-12"

[[trusted.system-interface]]
criteria = "safe-to-deploy"
user-id = 6825 # Dan Gohman (sunfishcode)
start = "2020-10-27"
end = "2025-01-03"

[[trusted.target-lexicon]]
criteria = "safe-to-deploy"
user-id = 6825 # Dan Gohman (sunfishcode)
start = "2019-03-06"
end = "2024-07-25"

[[trusted.termcolor]]
criteria = "safe-to-deploy"
user-id = 189 # Andrew Gallant (BurntSushi)
start = "2019-06-04"
end = "2024-10-03"

[[trusted.thiserror]]
criteria = "safe-to-deploy"
user-id = 3618 # David Tolnay (dtolnay)
start = "2019-10-09"
end = "2025-01-03"

[[trusted.thiserror-impl]]
criteria = "safe-to-deploy"
user-id = 3618 # David Tolnay (dtolnay)
start = "2019-10-09"
end = "2025-01-03"

[[trusted.tokio]]
criteria = "safe-to-deploy"
user-id = 10 # Carl Lerche (carllerche)
start = "2019-03-02"
end = "2024-12-04"

[[trusted.tokio]]
criteria = "safe-to-deploy"
user-id = 6741 # Alice Ryhl (Darksonn)
start = "2020-12-25"
end = "2025-01-04"

[[trusted.tokio-macros]]
criteria = "safe-to-deploy"
user-id = 10 # Carl Lerche (carllerche)
start = "2019-04-24"
end = "2024-12-04"

[[trusted.toml]]
criteria = "safe-to-deploy"
user-id = 6743 # Ed Page (epage)
start = "2022-12-14"
end = "2025-05-01"

[[trusted.toml_datetime]]
criteria = "safe-to-deploy"
user-id = 6743 # Ed Page (epage)
start = "2022-10-21"
end = "2025-05-01"

[[trusted.toml_edit]]
criteria = "safe-to-deploy"
user-id = 6743 # Ed Page (epage)
start = "2021-09-13"
end = "2025-05-01"

[[trusted.unicode-ident]]
criteria = "safe-to-deploy"
user-id = 3618 # David Tolnay (dtolnay)
start = "2021-10-02"
end = "2024-07-12"

[[trusted.walkdir]]
criteria = "safe-to-deploy"
user-id = 189 # Andrew Gallant (BurntSushi)
start = "2019-06-09"
end = "2024-10-03"

[[trusted.wasm-bindgen]]
criteria = "safe-to-deploy"
user-id = 1 # Alex Crichton (alexcrichton)
start = "2019-03-04"
end = "2025-01-03"

[[trusted.wasm-bindgen-backend]]
criteria = "safe-to-deploy"
user-id = 1 # Alex Crichton (alexcrichton)
start = "2019-03-04"
end = "2025-01-03"

[[trusted.wasm-bindgen-macro]]
criteria = "safe-to-deploy"
user-id = 1 # Alex Crichton (alexcrichton)
start = "2019-03-04"
end = "2025-01-03"

[[trusted.wasm-bindgen-macro-support]]
criteria = "safe-to-deploy"
user-id = 1 # Alex Crichton (alexcrichton)
start = "2019-03-04"
end = "2025-01-03"

[[trusted.wasm-bindgen-shared]]
criteria = "safe-to-deploy"
user-id = 1 # Alex Crichton (alexcrichton)
start = "2019-03-04"
end = "2025-01-03"

[[trusted.wasm-encoder]]
criteria = "safe-to-deploy"
user-id = 73222 # wasmtime-publish
start = "2024-02-15"
end = "2025-05-01"

[[trusted.wasmparser]]
criteria = "safe-to-deploy"
user-id = 73222 # wasmtime-publish
start = "2024-02-15"
end = "2025-03-01"

[[trusted.wasmprinter]]
criteria = "safe-to-deploy"
user-id = 73222 # wasmtime-publish
start = "2024-02-15"
end = "2025-03-01"

[[trusted.wasmtime-slab]]
criteria = "safe-to-deploy"
user-id = 73222 # wasmtime-publish
start = "2024-03-20"
end = "2025-05-01"

[[trusted.wasmtime-versioned-export-macros]]
criteria = "safe-to-deploy"
user-id = 73222 # wasmtime-publish
start = "2023-08-21"
end = "2025-01-03"

<<<<<<< HEAD
[[trusted.wast]]
criteria = "safe-to-deploy"
user-id = 73222 # wasmtime-publish
start = "2024-02-15"
end = "2025-05-01"

[[trusted.wat]]
criteria = "safe-to-deploy"
user-id = 73222 # wasmtime-publish
start = "2024-02-15"
end = "2025-05-01"
=======
[[trusted.web-sys]]
criteria = "safe-to-deploy"
user-id = 1 # Alex Crichton (alexcrichton)
start = "2019-03-04"
end = "2025-04-16"
>>>>>>> f36333f9

[[trusted.winapi-util]]
criteria = "safe-to-deploy"
user-id = 189 # Andrew Gallant (BurntSushi)
start = "2020-01-11"
end = "2024-10-03"

[[trusted.windows-core]]
criteria = "safe-to-deploy"
user-id = 64539 # Kenny Kerr (kennykerr)
start = "2021-11-15"
end = "2025-01-03"

[[trusted.windows-sys]]
criteria = "safe-to-deploy"
user-id = 64539 # Kenny Kerr (kennykerr)
start = "2021-11-15"
end = "2025-01-02"

[[trusted.windows-targets]]
criteria = "safe-to-deploy"
user-id = 64539 # Kenny Kerr (kennykerr)
start = "2022-09-09"
end = "2025-01-02"

[[trusted.windows_aarch64_gnullvm]]
criteria = "safe-to-deploy"
user-id = 64539 # Kenny Kerr (kennykerr)
start = "2022-09-01"
end = "2025-01-02"

[[trusted.windows_aarch64_msvc]]
criteria = "safe-to-deploy"
user-id = 64539 # Kenny Kerr (kennykerr)
start = "2021-11-05"
end = "2025-01-02"

[[trusted.windows_i686_gnu]]
criteria = "safe-to-deploy"
user-id = 64539 # Kenny Kerr (kennykerr)
start = "2021-10-28"
end = "2025-01-02"

[[trusted.windows_i686_msvc]]
criteria = "safe-to-deploy"
user-id = 64539 # Kenny Kerr (kennykerr)
start = "2021-10-27"
end = "2025-01-02"

[[trusted.windows_x86_64_gnu]]
criteria = "safe-to-deploy"
user-id = 64539 # Kenny Kerr (kennykerr)
start = "2021-10-28"
end = "2025-01-02"

[[trusted.windows_x86_64_gnullvm]]
criteria = "safe-to-deploy"
user-id = 64539 # Kenny Kerr (kennykerr)
start = "2022-09-01"
end = "2025-01-02"

[[trusted.windows_x86_64_msvc]]
criteria = "safe-to-deploy"
user-id = 64539 # Kenny Kerr (kennykerr)
start = "2021-10-27"
end = "2025-01-02"

[[trusted.winnow]]
criteria = "safe-to-deploy"
user-id = 6743 # Ed Page (epage)
start = "2023-02-22"
end = "2025-05-01"

[[trusted.winx]]
criteria = "safe-to-deploy"
user-id = 6825 # Dan Gohman (sunfishcode)
start = "2019-08-20"
end = "2025-01-02"

[[trusted.wit-parser]]
criteria = "safe-to-deploy"
user-id = 73222 # wasmtime-publish
start = "2024-02-15"
end = "2025-03-01"

[[trusted.wizer]]
criteria = "safe-to-deploy"
user-id = 696 # Nick Fitzgerald (fitzgen)
start = "2021-01-07"
end = "2025-01-02"<|MERGE_RESOLUTION|>--- conflicted
+++ resolved
@@ -56,12 +56,6 @@
 user-id = 189 # Andrew Gallant (BurntSushi)
 start = "2019-04-02"
 end = "2024-10-03"
-
-[[trusted.bumpalo]]
-criteria = "safe-to-deploy"
-user-id = 696 # Nick Fitzgerald (fitzgen)
-start = "2019-03-16"
-end = "2025-05-01"
 
 [[trusted.byteorder]]
 criteria = "safe-to-deploy"
@@ -427,7 +421,7 @@
 criteria = "safe-to-deploy"
 user-id = 6743 # Ed Page (epage)
 start = "2023-01-20"
-end = "2025-05-01"
+end = "2025-05-02"
 
 [[trusted.smallvec]]
 criteria = "safe-to-deploy"
@@ -493,19 +487,19 @@
 criteria = "safe-to-deploy"
 user-id = 6743 # Ed Page (epage)
 start = "2022-12-14"
-end = "2025-05-01"
+end = "2025-05-02"
 
 [[trusted.toml_datetime]]
 criteria = "safe-to-deploy"
 user-id = 6743 # Ed Page (epage)
 start = "2022-10-21"
-end = "2025-05-01"
+end = "2025-05-02"
 
 [[trusted.toml_edit]]
 criteria = "safe-to-deploy"
 user-id = 6743 # Ed Page (epage)
 start = "2021-09-13"
-end = "2025-05-01"
+end = "2025-05-02"
 
 [[trusted.unicode-ident]]
 criteria = "safe-to-deploy"
@@ -553,7 +547,7 @@
 criteria = "safe-to-deploy"
 user-id = 73222 # wasmtime-publish
 start = "2024-02-15"
-end = "2025-05-01"
+end = "2025-05-02"
 
 [[trusted.wasmparser]]
 criteria = "safe-to-deploy"
@@ -571,7 +565,7 @@
 criteria = "safe-to-deploy"
 user-id = 73222 # wasmtime-publish
 start = "2024-03-20"
-end = "2025-05-01"
+end = "2025-05-02"
 
 [[trusted.wasmtime-versioned-export-macros]]
 criteria = "safe-to-deploy"
@@ -579,25 +573,11 @@
 start = "2023-08-21"
 end = "2025-01-03"
 
-<<<<<<< HEAD
-[[trusted.wast]]
-criteria = "safe-to-deploy"
-user-id = 73222 # wasmtime-publish
-start = "2024-02-15"
-end = "2025-05-01"
-
-[[trusted.wat]]
-criteria = "safe-to-deploy"
-user-id = 73222 # wasmtime-publish
-start = "2024-02-15"
-end = "2025-05-01"
-=======
 [[trusted.web-sys]]
 criteria = "safe-to-deploy"
 user-id = 1 # Alex Crichton (alexcrichton)
 start = "2019-03-04"
 end = "2025-04-16"
->>>>>>> f36333f9
 
 [[trusted.winapi-util]]
 criteria = "safe-to-deploy"
@@ -669,7 +649,7 @@
 criteria = "safe-to-deploy"
 user-id = 6743 # Ed Page (epage)
 start = "2023-02-22"
-end = "2025-05-01"
+end = "2025-05-02"
 
 [[trusted.winx]]
 criteria = "safe-to-deploy"
