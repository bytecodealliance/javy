--- conflicted
+++ resolved
@@ -36,13 +36,6 @@
 user-login = "dtolnay"
 user-name = "David Tolnay"
 
-[[publisher.bumpalo]]
-version = "3.16.0"
-when = "2024-04-08"
-user-id = 696
-user-login = "fitzgen"
-user-name = "Nick Fitzgerald"
-
 [[publisher.byteorder]]
 version = "1.5.0"
 when = "2023-10-06"
@@ -594,6 +587,13 @@
 user-name = "Ed Page"
 
 [[publisher.toml_edit]]
+version = "0.19.15"
+when = "2023-09-08"
+user-id = 6743
+user-login = "epage"
+user-name = "Ed Page"
+
+[[publisher.toml_edit]]
 version = "0.22.12"
 when = "2024-04-19"
 user-id = 6743
@@ -695,12 +695,6 @@
 user-id = 73222
 user-login = "wasmtime-publish"
 
-[[publisher.wasm-encoder]]
-version = "0.206.0"
-when = "2024-04-25"
-user-id = 73222
-user-login = "wasmtime-publish"
-
 [[publisher.wasmparser]]
 version = "0.80.2"
 when = "2021-09-30"
@@ -709,32 +703,10 @@
 user-name = "Alex Crichton"
 
 [[publisher.wasmparser]]
-<<<<<<< HEAD
 version = "0.201.0"
 when = "2024-02-27"
 user-id = 73222
 user-login = "wasmtime-publish"
-=======
-version = "0.106.0"
-when = "2023-05-23"
-user-id = 1
-user-login = "alexcrichton"
-user-name = "Alex Crichton"
-
-[[publisher.wasmparser]]
-version = "0.118.2"
-when = "2024-02-12"
-user-id = 1
-user-login = "alexcrichton"
-user-name = "Alex Crichton"
-
-[[publisher.wasmparser]]
-version = "0.121.2"
-when = "2024-02-12"
-user-id = 1
-user-login = "alexcrichton"
-user-name = "Alex Crichton"
->>>>>>> f36333f9
 
 [[publisher.wasmparser]]
 version = "0.202.0"
@@ -743,18 +715,10 @@
 user-login = "wasmtime-publish"
 
 [[publisher.wasmprinter]]
-<<<<<<< HEAD
 version = "0.201.0"
 when = "2024-02-27"
 user-id = 73222
 user-login = "wasmtime-publish"
-=======
-version = "0.2.80"
-when = "2024-02-12"
-user-id = 1
-user-login = "alexcrichton"
-user-name = "Alex Crichton"
->>>>>>> f36333f9
 
 [[publisher.wasmprinter]]
 version = "0.202.0"
@@ -876,26 +840,12 @@
 user-id = 73222
 user-login = "wasmtime-publish"
 
-<<<<<<< HEAD
-[[publisher.wast]]
-version = "206.0.0"
-when = "2024-04-25"
-user-id = 73222
-user-login = "wasmtime-publish"
-
-[[publisher.wat]]
-version = "1.206.0"
-when = "2024-04-25"
-user-id = 73222
-user-login = "wasmtime-publish"
-=======
 [[publisher.web-sys]]
 version = "0.3.69"
 when = "2024-03-04"
 user-id = 1
 user-login = "alexcrichton"
 user-name = "Alex Crichton"
->>>>>>> f36333f9
 
 [[publisher.wiggle]]
 version = "19.0.2"
@@ -1060,6 +1010,13 @@
 user-id = 64539
 user-login = "kennykerr"
 user-name = "Kenny Kerr"
+
+[[publisher.winnow]]
+version = "0.5.40"
+when = "2024-02-12"
+user-id = 6743
+user-login = "epage"
+user-name = "Ed Page"
 
 [[publisher.winnow]]
 version = "0.6.7"
@@ -1441,16 +1398,8 @@
 [[audits.bytecode-alliance.audits.cargo_metadata]]
 who = "Alex Crichton <alex@alexcrichton.com>"
 criteria = "safe-to-deploy"
-<<<<<<< HEAD
-delta = "2.3.2 -> 2.3.3"
-notes = """
-Nothing outside the realm of what one would expect from a bitflags generator,
-all as expected.
-"""
-=======
 delta = "0.17.0 -> 0.18.1"
 notes = "No major changes, no unsafe code here."
->>>>>>> f36333f9
 
 [[audits.bytecode-alliance.audits.cfg-if]]
 who = "Alex Crichton <alex@alexcrichton.com>"
@@ -1464,13 +1413,6 @@
 version = "0.11.1"
 notes = "This library uses `forbid(unsafe_code)` and has no filesystem or network I/O."
 
-<<<<<<< HEAD
-[[audits.bytecode-alliance.audits.cpp_demangle]]
-who = "Alex Crichton <alex@alexcrichton.com>"
-criteria = "safe-to-deploy"
-delta = "0.3.5 -> 0.4.3"
-notes = "No substantive changes to `unsafe` code and otherwise all looks good."
-=======
 [[audits.bytecode-alliance.audits.core-foundation-sys]]
 who = "Dan Gohman <dev@sunfishcode.online>"
 criteria = "safe-to-deploy"
@@ -1479,7 +1421,12 @@
 The changes here are all typical bindings updates: new functions, types, and
 constants. I have not audited all the bindings for ABI conformance.
 """
->>>>>>> f36333f9
+
+[[audits.bytecode-alliance.audits.cpp_demangle]]
+who = "Alex Crichton <alex@alexcrichton.com>"
+criteria = "safe-to-deploy"
+delta = "0.3.5 -> 0.4.3"
+notes = "No substantive changes to `unsafe` code and otherwise all looks good."
 
 [[audits.bytecode-alliance.audits.criterion]]
 who = "Pat Hickey <phickey@fastly.com>"
@@ -1582,15 +1529,6 @@
 size of this crate comes from the large generated unicode tables file. This
 crate is broadly used throughout the ecosystem and does not contain anything
 suspicious.
-"""
-
-[[audits.bytecode-alliance.audits.itertools]]
-who = "Nick Fitzgerald <fitzgen@gmail.com>"
-criteria = "safe-to-deploy"
-delta = "0.10.5 -> 0.12.1"
-notes = """
-Minimal `unsafe` usage. Few blocks that existed looked reasonable. Does what it
-says on the tin: lots of iterators.
 """
 
 [[audits.bytecode-alliance.audits.itertools]]
@@ -1914,6 +1852,12 @@
 version = "0.3.1"
 aggregated-from = "https://chromium.googlesource.com/chromiumos/third_party/rust_crates/+/refs/heads/main/cargo-vet/audits.toml?format=TEXT"
 
+[[audits.google.audits.itertools]]
+who = "ChromeOS"
+criteria = "safe-to-run"
+version = "0.10.5"
+aggregated-from = "https://chromium.googlesource.com/chromiumos/third_party/rust_crates/+/refs/heads/main/cargo-vet/audits.toml?format=TEXT"
+
 [[audits.google.audits.link-cplusplus]]
 who = "George Burgess IV <gbiv@google.com>"
 criteria = "safe-to-deploy"
@@ -1951,12 +1895,6 @@
 version = "1.2.1"
 aggregated-from = "https://chromium.googlesource.com/chromiumos/third_party/rust_crates/+/refs/heads/main/cargo-vet/audits.toml?format=TEXT"
 
-[[audits.google.audits.tinytemplate]]
-who = "Ying Hsu <yinghsu@chromium.org>"
-criteria = "safe-to-run"
-version = "1.2.1"
-aggregated-from = "https://chromium.googlesource.com/chromiumos/third_party/rust_crates/+/main/cargo-vet/audits.toml?format=TEXT"
-
 [[audits.google.audits.version_check]]
 who = "George Burgess IV <gbiv@google.com>"
 criteria = "safe-to-deploy"
@@ -2020,14 +1958,6 @@
 
 [[audits.isrg.audits.rayon-core]]
 who = "Ameer Ghani <inahga@divviup.org>"
-<<<<<<< HEAD
-criteria = "safe-to-deploy"
-version = "1.12.1"
-
-[[audits.isrg.audits.sha2]]
-who = "David Cook <dcook@divviup.org>"
-=======
->>>>>>> f36333f9
 criteria = "safe-to-deploy"
 version = "1.12.1"
 
@@ -2250,7 +2180,12 @@
 delta = "0.4.0 -> 0.4.1"
 aggregated-from = "https://hg.mozilla.org/mozilla-central/raw-file/tip/supply-chain/audits.toml"
 
-<<<<<<< HEAD
+[[audits.mozilla.audits.idna]]
+who = "Valentin Gosu <valentin.gosu@gmail.com>"
+criteria = "safe-to-deploy"
+delta = "0.4.0 -> 0.5.0"
+aggregated-from = "https://hg.mozilla.org/mozilla-central/raw-file/tip/supply-chain/audits.toml"
+
 [[audits.mozilla.audits.itertools]]
 who = "Mike Hommey <mh+mozilla@glandium.org>"
 criteria = "safe-to-deploy"
@@ -2264,29 +2199,6 @@
 notes = "I have read over the macros, and audited the unsafe code."
 aggregated-from = "https://raw.githubusercontent.com/mozilla/cargo-vet/main/supply-chain/audits.toml"
 
-[[audits.mozilla.audits.memoffset]]
-who = "Gabriele Svelto <gsvelto@mozilla.com>"
-=======
-[[audits.mozilla.audits.idna]]
-who = "Valentin Gosu <valentin.gosu@gmail.com>"
-criteria = "safe-to-deploy"
-delta = "0.4.0 -> 0.5.0"
-aggregated-from = "https://hg.mozilla.org/mozilla-central/raw-file/tip/supply-chain/audits.toml"
-
-[[audits.mozilla.audits.itertools]]
-who = "Mike Hommey <mh+mozilla@glandium.org>"
->>>>>>> f36333f9
-criteria = "safe-to-deploy"
-delta = "0.10.3 -> 0.10.5"
-aggregated-from = "https://hg.mozilla.org/mozilla-central/raw-file/tip/supply-chain/audits.toml"
-
-[[audits.mozilla.audits.lazy_static]]
-who = "Nika Layzell <nika@thelayzells.com>"
-criteria = "safe-to-deploy"
-version = "1.4.0"
-notes = "I have read over the macros, and audited the unsafe code."
-aggregated-from = "https://raw.githubusercontent.com/mozilla/cargo-vet/main/supply-chain/audits.toml"
-
 [[audits.mozilla.audits.num-bigint]]
 who = "Josh Stone <jistone@redhat.com>"
 criteria = "safe-to-deploy"
@@ -2362,24 +2274,6 @@
 notes = "Straightforward crate with no unsafe code, does what it says on the tin."
 aggregated-from = "https://hg.mozilla.org/mozilla-central/raw-file/tip/supply-chain/audits.toml"
 
-[[audits.mozilla.audits.toml]]
-who = "Bobby Holley <bobbyholley@gmail.com>"
-criteria = "safe-to-deploy"
-delta = "0.5.7 -> 0.5.9"
-aggregated-from = "https://hg.mozilla.org/mozilla-central/raw-file/tip/supply-chain/audits.toml"
-
-[[audits.mozilla.audits.toml]]
-who = "Mike Hommey <mh+mozilla@glandium.org>"
-criteria = "safe-to-deploy"
-delta = "0.5.9 -> 0.5.10"
-aggregated-from = "https://hg.mozilla.org/mozilla-central/raw-file/tip/supply-chain/audits.toml"
-
-[[audits.mozilla.audits.toml]]
-who = "Mike Hommey <mh+mozilla@glandium.org>"
-criteria = "safe-to-deploy"
-delta = "0.5.10 -> 0.5.11"
-aggregated-from = "https://hg.mozilla.org/mozilla-central/raw-file/tip/supply-chain/audits.toml"
-
 [[audits.mozilla.audits.unicode-bidi]]
 who = "Makoto Kato <m_kato@ga2.so-net.ne.jp>"
 criteria = "safe-to-deploy"
