--- conflicted
+++ resolved
@@ -2052,15 +2052,12 @@
 delta = "0.240.0 -> 0.241.2"
 notes = "The Bytecode Alliance is the author of this crate"
 
-<<<<<<< HEAD
 [[audits.bytecode-alliance.audits.wit-parser]]
 who = "Alex Crichton <alex@alexcrichton.com>"
 criteria = "safe-to-deploy"
 delta = "0.241.2 -> 0.242.0"
 notes = "The Bytecode Alliance is the author of this crate"
 
-=======
->>>>>>> 89c10c55
 [[audits.embark-studios.audits.cargo_metadata]]
 who = "Johan Andersson <opensource@embark-studios.com>"
 criteria = "safe-to-deploy"
