
# cargo-vet imports lock

[[publisher.aho-corasick]]
version = "0.7.18"
when = "2021-04-30"
user-id = 189
user-login = "BurntSushi"
user-name = "Andrew Gallant"

[[publisher.ambient-authority]]
version = "0.0.1"
when = "2021-07-13"
user-id = 6825
user-login = "sunfishcode"
user-name = "Dan Gohman"

[[publisher.anstyle]]
version = "1.0.4"
when = "2023-09-28"
user-id = 6743
user-login = "epage"
user-name = "Ed Page"

[[publisher.anyhow]]
version = "1.0.75"
when = "2023-08-17"
user-id = 3618
user-login = "dtolnay"
user-name = "David Tolnay"

[[publisher.arbitrary]]
version = "1.3.0"
when = "2023-03-13"
user-id = 696
user-login = "fitzgen"
user-name = "Nick Fitzgerald"

[[publisher.async-trait]]
version = "0.1.52"
when = "2021-12-09"
user-id = 3618
user-login = "dtolnay"
user-name = "David Tolnay"

[[publisher.byteorder]]
version = "1.4.3"
when = "2021-03-10"
user-id = 189
user-login = "BurntSushi"
user-name = "Andrew Gallant"

[[publisher.cap-fs-ext]]
version = "1.0.10"
when = "2023-04-06"
user-id = 6825
user-login = "sunfishcode"
user-name = "Dan Gohman"

[[publisher.cap-primitives]]
version = "0.24.1"
when = "2022-02-09"
user-id = 6825
user-login = "sunfishcode"
user-name = "Dan Gohman"

[[publisher.cap-primitives]]
version = "1.0.10"
when = "2023-04-06"
user-id = 6825
user-login = "sunfishcode"
user-name = "Dan Gohman"

[[publisher.cap-std]]
version = "0.24.4"
when = "2022-05-26"
user-id = 6825
user-login = "sunfishcode"
user-name = "Dan Gohman"

[[publisher.cap-std]]
version = "1.0.10"
when = "2023-04-06"
user-id = 6825
user-login = "sunfishcode"
user-name = "Dan Gohman"

[[publisher.cap-time-ext]]
version = "1.0.10"
when = "2023-04-06"
user-id = 6825
user-login = "sunfishcode"
user-name = "Dan Gohman"

[[publisher.cexpr]]
version = "0.6.0"
when = "2021-10-11"
user-id = 3788
user-login = "emilio"
user-name = "Emilio Cobos Álvarez"

[[publisher.clap_builder]]
version = "4.4.7"
when = "2023-10-24"
user-id = 6743
user-login = "epage"
user-name = "Ed Page"

[[publisher.clap_lex]]
version = "0.6.0"
when = "2023-10-24"
user-id = 6743
user-login = "epage"
user-name = "Ed Page"

[[publisher.core-foundation]]
version = "0.9.3"
when = "2022-02-07"
user-id = 5946
user-login = "jrmuizel"
user-name = "Jeff Muizelaar"

[[publisher.core-foundation-sys]]
version = "0.8.4"
when = "2023-04-03"
user-id = 5946
user-login = "jrmuizel"
user-name = "Jeff Muizelaar"

[[publisher.cranelift-bforest]]
version = "0.96.4"
when = "2023-06-13"
user-id = 73222
user-login = "wasmtime-publish"

[[publisher.cranelift-codegen]]
version = "0.96.4"
when = "2023-06-13"
user-id = 73222
user-login = "wasmtime-publish"

[[publisher.cranelift-codegen-meta]]
version = "0.96.4"
when = "2023-06-13"
user-id = 73222
user-login = "wasmtime-publish"

[[publisher.cranelift-codegen-shared]]
version = "0.96.4"
when = "2023-06-13"
user-id = 73222
user-login = "wasmtime-publish"

[[publisher.cranelift-control]]
version = "0.96.4"
when = "2023-06-13"
user-id = 73222
user-login = "wasmtime-publish"

[[publisher.cranelift-entity]]
version = "0.96.4"
when = "2023-06-13"
user-id = 73222
user-login = "wasmtime-publish"

[[publisher.cranelift-frontend]]
version = "0.96.4"
when = "2023-06-13"
user-id = 73222
user-login = "wasmtime-publish"

[[publisher.cranelift-isle]]
version = "0.96.4"
when = "2023-06-13"
user-id = 73222
user-login = "wasmtime-publish"

[[publisher.cranelift-native]]
version = "0.96.4"
when = "2023-06-13"
user-id = 73222
user-login = "wasmtime-publish"

[[publisher.cranelift-wasm]]
version = "0.96.4"
when = "2023-06-13"
user-id = 73222
user-login = "wasmtime-publish"

[[publisher.equivalent]]
version = "1.0.1"
when = "2023-07-10"
user-id = 539
user-login = "cuviper"
user-name = "Josh Stone"

[[publisher.fs-set-times]]
version = "0.15.0"
when = "2022-01-31"
user-id = 6825
user-login = "sunfishcode"
user-name = "Dan Gohman"

[[publisher.hashbrown]]
version = "0.14.1"
when = "2023-09-29"
user-id = 2915
user-login = "Amanieu"
user-name = "Amanieu d'Antras"

[[publisher.http]]
version = "0.2.9"
when = "2023-02-17"
user-id = 359
user-login = "seanmonstar"
user-name = "Sean McArthur"

[[publisher.httparse]]
version = "1.8.0"
when = "2022-08-30"
user-id = 359
user-login = "seanmonstar"
user-name = "Sean McArthur"

[[publisher.hyper]]
version = "0.14.27"
when = "2023-06-26"
user-id = 359
user-login = "seanmonstar"
user-name = "Sean McArthur"

[[publisher.hyper-tls]]
version = "0.5.0"
when = "2020-12-29"
user-id = 359
user-login = "seanmonstar"
user-name = "Sean McArthur"

[[publisher.io-extras]]
version = "0.13.2"
when = "2022-02-01"
user-id = 6825
user-login = "sunfishcode"
user-name = "Dan Gohman"

[[publisher.io-lifetimes]]
version = "0.5.3"
when = "2022-02-15"
user-id = 6825
user-login = "sunfishcode"
user-name = "Dan Gohman"

[[publisher.io-lifetimes]]
version = "1.0.11"
when = "2023-05-24"
user-id = 6825
user-login = "sunfishcode"
user-name = "Dan Gohman"

[[publisher.itoa]]
version = "1.0.4"
when = "2022-10-06"
user-id = 3618
user-login = "dtolnay"
user-name = "David Tolnay"

[[publisher.libc]]
version = "0.2.146"
when = "2023-06-06"
user-id = 2915
user-login = "Amanieu"
user-name = "Amanieu d'Antras"

[[publisher.linux-raw-sys]]
version = "0.0.42"
when = "2022-02-11"
user-id = 6825
user-login = "sunfishcode"
user-name = "Dan Gohman"

[[publisher.linux-raw-sys]]
version = "0.3.8"
when = "2023-05-19"
user-id = 6825
user-login = "sunfishcode"
user-name = "Dan Gohman"

[[publisher.linux-raw-sys]]
version = "0.4.10"
when = "2023-10-09"
user-id = 6825
user-login = "sunfishcode"
user-name = "Dan Gohman"

[[publisher.memchr]]
version = "2.6.4"
when = "2023-10-01"
user-id = 189
user-login = "BurntSushi"
user-name = "Andrew Gallant"

[[publisher.num-traits]]
version = "0.2.16"
when = "2023-07-20"
user-id = 539
user-login = "cuviper"
user-name = "Josh Stone"

[[publisher.num_cpus]]
version = "1.13.1"
when = "2021-12-20"
user-id = 359
user-login = "seanmonstar"
user-name = "Sean McArthur"

[[publisher.paste]]
version = "1.0.6"
when = "2021-11-07"
user-id = 3618
user-login = "dtolnay"
user-name = "David Tolnay"

[[publisher.prettyplease]]
version = "0.2.15"
when = "2023-09-07"
user-id = 3618
user-login = "dtolnay"
user-name = "David Tolnay"

[[publisher.proc-macro-hack]]
version = "0.5.20+deprecated"
when = "2022-12-19"
user-id = 3618
user-login = "dtolnay"
user-name = "David Tolnay"

[[publisher.quickcheck]]
version = "1.0.3"
when = "2021-01-15"
user-id = 189
user-login = "BurntSushi"
user-name = "Andrew Gallant"

[[publisher.rayon]]
version = "1.5.1"
when = "2021-05-18"
user-id = 539
user-login = "cuviper"
user-name = "Josh Stone"

[[publisher.rayon-core]]
version = "1.9.1"
when = "2021-05-18"
user-id = 539
user-login = "cuviper"
user-name = "Josh Stone"

[[publisher.regalloc2]]
version = "0.8.1"
when = "2023-05-01"
user-id = 3726
user-login = "cfallin"
user-name = "Chris Fallin"

[[publisher.regex]]
version = "1.5.6"
when = "2022-05-20"
user-id = 189
user-login = "BurntSushi"
user-name = "Andrew Gallant"

[[publisher.regex-syntax]]
version = "0.6.26"
when = "2022-05-20"
user-id = 189
user-login = "BurntSushi"
user-name = "Andrew Gallant"

[[publisher.rustix]]
version = "0.33.7"
when = "2022-04-18"
user-id = 6825
user-login = "sunfishcode"
user-name = "Dan Gohman"

[[publisher.rustix]]
version = "0.37.26"
when = "2023-10-19"
user-id = 6825
user-login = "sunfishcode"
user-name = "Dan Gohman"

[[publisher.rustix]]
version = "0.38.21"
when = "2023-10-26"
user-id = 6825
user-login = "sunfishcode"
user-name = "Dan Gohman"

[[publisher.rustversion]]
version = "1.0.12"
when = "2023-03-05"
user-id = 3618
user-login = "dtolnay"
user-name = "David Tolnay"

[[publisher.ryu]]
version = "1.0.9"
when = "2021-12-12"
user-id = 3618
user-login = "dtolnay"
user-name = "David Tolnay"

[[publisher.same-file]]
version = "1.0.6"
when = "2020-01-11"
user-id = 189
user-login = "BurntSushi"
user-name = "Andrew Gallant"

[[publisher.scopeguard]]
version = "1.1.0"
when = "2020-02-16"
user-id = 2915
user-login = "Amanieu"
user-name = "Amanieu d'Antras"

[[publisher.serde]]
version = "1.0.190"
when = "2023-10-26"
user-id = 3618
user-login = "dtolnay"
user-name = "David Tolnay"

[[publisher.serde_bytes]]
version = "0.11.12"
when = "2023-07-15"
user-id = 3618
user-login = "dtolnay"
user-name = "David Tolnay"

[[publisher.serde_derive]]
version = "1.0.190"
when = "2023-10-26"
user-id = 3618
user-login = "dtolnay"
user-name = "David Tolnay"

[[publisher.serde_json]]
version = "1.0.107"
when = "2023-09-13"
user-id = 3618
user-login = "dtolnay"
user-name = "David Tolnay"

[[publisher.syn]]
version = "1.0.109"
when = "2023-02-24"
user-id = 3618
user-login = "dtolnay"
user-name = "David Tolnay"

[[publisher.syn]]
version = "2.0.32"
when = "2023-09-10"
user-id = 3618
user-login = "dtolnay"
user-name = "David Tolnay"

[[publisher.target-lexicon]]
version = "0.12.3"
when = "2022-02-01"
user-id = 6825
user-login = "sunfishcode"
user-name = "Dan Gohman"

[[publisher.termcolor]]
version = "1.1.2"
when = "2020-11-19"
user-id = 189
user-login = "BurntSushi"
user-name = "Andrew Gallant"

[[publisher.unicode-ident]]
version = "1.0.6"
when = "2022-12-17"
user-id = 3618
user-login = "dtolnay"
user-name = "David Tolnay"

[[publisher.unicode-segmentation]]
version = "1.9.0"
when = "2022-02-07"
user-id = 1139
user-login = "Manishearth"
user-name = "Manish Goregaokar"

[[publisher.unicode-width]]
version = "0.1.9"
when = "2021-09-16"
user-id = 1139
user-login = "Manishearth"
user-name = "Manish Goregaokar"

[[publisher.unicode-xid]]
version = "0.2.4"
when = "2022-09-15"
user-id = 1139
user-login = "Manishearth"
user-name = "Manish Goregaokar"

[[publisher.walkdir]]
version = "2.4.0"
when = "2023-09-05"
user-id = 189
user-login = "BurntSushi"
user-name = "Andrew Gallant"

[[publisher.wasi-cap-std-sync]]
version = "9.0.4"
when = "2023-06-13"
user-id = 73222
user-login = "wasmtime-publish"

[[publisher.wasi-common]]
version = "9.0.4"
when = "2023-06-13"
user-id = 73222
user-login = "wasmtime-publish"

[[publisher.wasm-encoder]]
version = "0.28.0"
when = "2023-05-23"
user-id = 1
user-login = "alexcrichton"
user-name = "Alex Crichton"

[[publisher.wasm-encoder]]
version = "0.29.0"
when = "2023-05-26"
user-id = 1
user-login = "alexcrichton"
user-name = "Alex Crichton"

[[publisher.wasmparser]]
version = "0.80.2"
when = "2021-09-30"
user-id = 1
user-login = "alexcrichton"
user-name = "Alex Crichton"

[[publisher.wasmparser]]
version = "0.103.0"
when = "2023-04-13"
user-id = 1
user-login = "alexcrichton"
user-name = "Alex Crichton"

[[publisher.wasmparser]]
version = "0.106.0"
when = "2023-05-23"
user-id = 1
user-login = "alexcrichton"
user-name = "Alex Crichton"

[[publisher.wasmparser]]
version = "0.115.0"
when = "2023-10-14"
user-id = 1
user-login = "alexcrichton"
user-name = "Alex Crichton"

[[publisher.wasmprinter]]
version = "0.2.70"
when = "2023-10-14"
user-id = 1
user-login = "alexcrichton"
user-name = "Alex Crichton"

[[publisher.wasmtime]]
version = "9.0.4"
when = "2023-06-13"
user-id = 73222
user-login = "wasmtime-publish"

[[publisher.wasmtime-asm-macros]]
version = "9.0.4"
when = "2023-06-13"
user-id = 73222
user-login = "wasmtime-publish"

[[publisher.wasmtime-cache]]
version = "9.0.4"
when = "2023-06-13"
user-id = 73222
user-login = "wasmtime-publish"

[[publisher.wasmtime-component-macro]]
version = "9.0.4"
when = "2023-06-13"
user-id = 73222
user-login = "wasmtime-publish"

[[publisher.wasmtime-component-util]]
version = "9.0.4"
when = "2023-06-13"
user-id = 73222
user-login = "wasmtime-publish"

[[publisher.wasmtime-cranelift]]
version = "9.0.4"
when = "2023-06-13"
user-id = 73222
user-login = "wasmtime-publish"

[[publisher.wasmtime-cranelift-shared]]
version = "9.0.4"
when = "2023-06-13"
user-id = 73222
user-login = "wasmtime-publish"

[[publisher.wasmtime-environ]]
version = "9.0.4"
when = "2023-06-13"
user-id = 73222
user-login = "wasmtime-publish"

[[publisher.wasmtime-fiber]]
version = "9.0.4"
when = "2023-06-13"
user-id = 73222
user-login = "wasmtime-publish"

[[publisher.wasmtime-jit]]
version = "9.0.4"
when = "2023-06-13"
user-id = 73222
user-login = "wasmtime-publish"

[[publisher.wasmtime-jit-debug]]
version = "9.0.4"
when = "2023-06-13"
user-id = 73222
user-login = "wasmtime-publish"

[[publisher.wasmtime-jit-icache-coherence]]
version = "9.0.4"
when = "2023-06-13"
user-id = 73222
user-login = "wasmtime-publish"

[[publisher.wasmtime-runtime]]
version = "9.0.4"
when = "2023-06-13"
user-id = 73222
user-login = "wasmtime-publish"

[[publisher.wasmtime-types]]
version = "9.0.4"
when = "2023-06-13"
user-id = 73222
user-login = "wasmtime-publish"

[[publisher.wasmtime-wasi]]
version = "9.0.4"
when = "2023-06-13"
user-id = 73222
user-login = "wasmtime-publish"

[[publisher.wasmtime-wit-bindgen]]
version = "9.0.4"
when = "2023-06-13"
user-id = 73222
user-login = "wasmtime-publish"

[[publisher.wast]]
version = "56.0.0"
when = "2023-04-13"
user-id = 1
user-login = "alexcrichton"
user-name = "Alex Crichton"

[[publisher.wat]]
version = "1.0.62"
when = "2023-04-13"
user-id = 1
user-login = "alexcrichton"
user-name = "Alex Crichton"

[[publisher.wiggle]]
version = "9.0.4"
when = "2023-06-13"
user-id = 73222
user-login = "wasmtime-publish"

[[publisher.wiggle-generate]]
version = "9.0.4"
when = "2023-06-13"
user-id = 73222
user-login = "wasmtime-publish"

[[publisher.wiggle-macro]]
version = "9.0.4"
when = "2023-06-13"
user-id = 73222
user-login = "wasmtime-publish"

[[publisher.winapi-util]]
version = "0.1.5"
when = "2020-04-20"
user-id = 189
user-login = "BurntSushi"
user-name = "Andrew Gallant"

[[publisher.wit-parser]]
version = "0.7.1"
when = "2023-04-27"
user-id = 1
user-login = "alexcrichton"
user-name = "Alex Crichton"

[[publisher.wit-parser]]
version = "0.12.1"
when = "2023-10-18"
user-id = 1
user-login = "alexcrichton"
user-name = "Alex Crichton"

[[audits.bytecode-alliance.wildcard-audits.arbitrary]]
who = "Nick Fitzgerald <fitzgen@gmail.com>"
criteria = "safe-to-deploy"
user-id = 696 # Nick Fitzgerald (fitzgen)
start = "2020-01-14"
end = "2024-04-21"
notes = "I am an author of this crate."

[[audits.bytecode-alliance.wildcard-audits.cranelift-bforest]]
who = "Bobby Holley <bobbyholley@gmail.com>"
criteria = "safe-to-deploy"
user-id = 73222 # wasmtime-publish
start = "2021-10-29"
end = "2024-06-26"
notes = "The Bytecode Alliance is the author of this crate."

[[audits.bytecode-alliance.wildcard-audits.cranelift-codegen]]
who = "Bobby Holley <bobbyholley@gmail.com>"
criteria = "safe-to-deploy"
user-id = 73222 # wasmtime-publish
start = "2021-10-29"
end = "2024-06-26"
notes = "The Bytecode Alliance is the author of this crate."

[[audits.bytecode-alliance.wildcard-audits.cranelift-codegen-meta]]
who = "Bobby Holley <bobbyholley@gmail.com>"
criteria = "safe-to-deploy"
user-id = 73222 # wasmtime-publish
start = "2021-10-29"
end = "2024-06-26"
notes = "The Bytecode Alliance is the author of this crate."

[[audits.bytecode-alliance.wildcard-audits.cranelift-codegen-shared]]
who = "Bobby Holley <bobbyholley@gmail.com>"
criteria = "safe-to-deploy"
user-id = 73222 # wasmtime-publish
start = "2021-10-29"
end = "2024-06-26"
notes = "The Bytecode Alliance is the author of this crate."

[[audits.bytecode-alliance.wildcard-audits.cranelift-control]]
who = "Bobby Holley <bobbyholley@gmail.com>"
criteria = "safe-to-deploy"
user-id = 73222 # wasmtime-publish
start = "2023-05-22"
end = "2024-06-26"
notes = "The Bytecode Alliance is the author of this crate."

[[audits.bytecode-alliance.wildcard-audits.cranelift-entity]]
who = "Bobby Holley <bobbyholley@gmail.com>"
criteria = "safe-to-deploy"
user-id = 73222 # wasmtime-publish
start = "2021-10-29"
end = "2024-06-26"
notes = "The Bytecode Alliance is the author of this crate."

[[audits.bytecode-alliance.wildcard-audits.cranelift-frontend]]
who = "Bobby Holley <bobbyholley@gmail.com>"
criteria = "safe-to-deploy"
user-id = 73222 # wasmtime-publish
start = "2021-10-29"
end = "2024-06-26"
notes = "The Bytecode Alliance is the author of this crate."

[[audits.bytecode-alliance.wildcard-audits.cranelift-isle]]
who = "Bobby Holley <bobbyholley@gmail.com>"
criteria = "safe-to-deploy"
user-id = 73222 # wasmtime-publish
start = "2021-12-13"
end = "2024-06-26"
notes = "The Bytecode Alliance is the author of this crate."

[[audits.bytecode-alliance.wildcard-audits.cranelift-native]]
who = "Bobby Holley <bobbyholley@gmail.com>"
criteria = "safe-to-deploy"
user-id = 73222 # wasmtime-publish
start = "2021-10-29"
end = "2024-06-26"
notes = "The Bytecode Alliance is the author of this crate."

[[audits.bytecode-alliance.wildcard-audits.cranelift-wasm]]
who = "Bobby Holley <bobbyholley@gmail.com>"
criteria = "safe-to-deploy"
user-id = 73222 # wasmtime-publish
start = "2021-10-29"
end = "2024-06-26"
notes = "The Bytecode Alliance is the author of this crate."

[[audits.bytecode-alliance.wildcard-audits.regalloc2]]
who = "Chris Fallin <chris@cfallin.org>"
criteria = "safe-to-deploy"
user-id = 3726 # Chris Fallin (cfallin)
start = "2021-12-03"
end = "2024-05-02"
notes = "We (Bytecode Alliance) are the primary authors of regalloc2 and co-develop it with Cranelift/Wasmtime, with the same code-review, testing/fuzzing, and security standards."

[[audits.bytecode-alliance.wildcard-audits.wasi-cap-std-sync]]
who = "Bobby Holley <bobbyholley@gmail.com>"
criteria = "safe-to-deploy"
user-id = 73222 # wasmtime-publish
start = "2021-10-29"
end = "2024-06-26"
notes = "The Bytecode Alliance is the author of this crate."

[[audits.bytecode-alliance.wildcard-audits.wasi-common]]
who = "Bobby Holley <bobbyholley@gmail.com>"
criteria = "safe-to-deploy"
user-id = 73222 # wasmtime-publish
start = "2021-10-29"
end = "2024-06-26"
notes = "The Bytecode Alliance is the author of this crate."

[[audits.bytecode-alliance.wildcard-audits.wasm-encoder]]
who = "Alex Crichton <alex@alexcrichton.com>"
criteria = "safe-to-deploy"
user-id = 1 # Alex Crichton (alexcrichton)
start = "2020-12-11"
end = "2024-04-14"
notes = """
This is a Bytecode Alliance authored crate maintained in the `wasm-tools`
repository of which I'm one of the primary maintainers and publishers for.
I am employed by a member of the Bytecode Alliance and plan to continue doing
so and will actively maintain this crate over time.
"""

[[audits.bytecode-alliance.wildcard-audits.wasmparser]]
who = "Alex Crichton <alex@alexcrichton.com>"
criteria = "safe-to-deploy"
user-id = 1 # Alex Crichton (alexcrichton)
start = "2020-07-13"
end = "2024-04-14"
notes = """
This is a Bytecode Alliance authored crate maintained in the `wasm-tools`
repository of which I'm one of the primary maintainers and publishers for.
I am employed by a member of the Bytecode Alliance and plan to continue doing
so and will actively maintain this crate over time.
"""

[[audits.bytecode-alliance.wildcard-audits.wasmprinter]]
who = "Alex Crichton <alex@alexcrichton.com>"
criteria = "safe-to-deploy"
user-id = 1 # Alex Crichton (alexcrichton)
start = "2019-11-18"
end = "2024-04-14"
notes = """
This is a Bytecode Alliance authored crate maintained in the `wasm-tools`
repository of which I'm one of the primary maintainers and publishers for.
I am employed by a member of the Bytecode Alliance and plan to continue doing
so and will actively maintain this crate over time.
"""

[[audits.bytecode-alliance.wildcard-audits.wasmtime]]
who = "Bobby Holley <bobbyholley@gmail.com>"
criteria = "safe-to-deploy"
user-id = 73222 # wasmtime-publish
start = "2021-10-29"
end = "2024-06-26"
notes = "The Bytecode Alliance is the author of this crate."

[[audits.bytecode-alliance.wildcard-audits.wasmtime-asm-macros]]
who = "Bobby Holley <bobbyholley@gmail.com>"
criteria = "safe-to-deploy"
user-id = 73222 # wasmtime-publish
start = "2022-08-22"
end = "2024-06-26"
notes = "The Bytecode Alliance is the author of this crate."

[[audits.bytecode-alliance.wildcard-audits.wasmtime-cache]]
who = "Bobby Holley <bobbyholley@gmail.com>"
criteria = "safe-to-deploy"
user-id = 73222 # wasmtime-publish
start = "2021-10-29"
end = "2024-06-26"
notes = "The Bytecode Alliance is the author of this crate."

[[audits.bytecode-alliance.wildcard-audits.wasmtime-component-macro]]
who = "Bobby Holley <bobbyholley@gmail.com>"
criteria = "safe-to-deploy"
user-id = 73222 # wasmtime-publish
start = "2022-07-20"
end = "2024-06-26"
notes = "The Bytecode Alliance is the author of this crate."

[[audits.bytecode-alliance.wildcard-audits.wasmtime-component-util]]
who = "Bobby Holley <bobbyholley@gmail.com>"
criteria = "safe-to-deploy"
user-id = 73222 # wasmtime-publish
start = "2022-08-22"
end = "2024-06-26"
notes = "The Bytecode Alliance is the author of this crate."

[[audits.bytecode-alliance.wildcard-audits.wasmtime-cranelift]]
who = "Bobby Holley <bobbyholley@gmail.com>"
criteria = "safe-to-deploy"
user-id = 73222 # wasmtime-publish
start = "2021-10-29"
end = "2024-06-26"
notes = "The Bytecode Alliance is the author of this crate."

[[audits.bytecode-alliance.wildcard-audits.wasmtime-cranelift-shared]]
who = "Bobby Holley <bobbyholley@gmail.com>"
criteria = "safe-to-deploy"
user-id = 73222 # wasmtime-publish
start = "2023-04-20"
end = "2024-06-26"
notes = "The Bytecode Alliance is the author of this crate."

[[audits.bytecode-alliance.wildcard-audits.wasmtime-environ]]
who = "Bobby Holley <bobbyholley@gmail.com>"
criteria = "safe-to-deploy"
user-id = 73222 # wasmtime-publish
start = "2021-10-29"
end = "2024-06-26"
notes = "The Bytecode Alliance is the author of this crate."

[[audits.bytecode-alliance.wildcard-audits.wasmtime-fiber]]
who = "Bobby Holley <bobbyholley@gmail.com>"
criteria = "safe-to-deploy"
user-id = 73222 # wasmtime-publish
start = "2021-10-29"
end = "2024-06-26"
notes = "The Bytecode Alliance is the author of this crate."

[[audits.bytecode-alliance.wildcard-audits.wasmtime-jit]]
who = "Bobby Holley <bobbyholley@gmail.com>"
criteria = "safe-to-deploy"
user-id = 73222 # wasmtime-publish
start = "2021-10-29"
end = "2024-06-26"
notes = "The Bytecode Alliance is the author of this crate."

[[audits.bytecode-alliance.wildcard-audits.wasmtime-jit-debug]]
who = "Bobby Holley <bobbyholley@gmail.com>"
criteria = "safe-to-deploy"
user-id = 73222 # wasmtime-publish
start = "2022-03-07"
end = "2024-06-26"
notes = "The Bytecode Alliance is the author of this crate."

[[audits.bytecode-alliance.wildcard-audits.wasmtime-jit-icache-coherence]]
who = "Bobby Holley <bobbyholley@gmail.com>"
criteria = "safe-to-deploy"
user-id = 73222 # wasmtime-publish
start = "2022-11-21"
end = "2024-06-26"
notes = "The Bytecode Alliance is the author of this crate."

[[audits.bytecode-alliance.wildcard-audits.wasmtime-runtime]]
who = "Bobby Holley <bobbyholley@gmail.com>"
criteria = "safe-to-deploy"
user-id = 73222 # wasmtime-publish
start = "2021-10-29"
end = "2024-06-26"
notes = "The Bytecode Alliance is the author of this crate."

[[audits.bytecode-alliance.wildcard-audits.wasmtime-types]]
who = "Bobby Holley <bobbyholley@gmail.com>"
criteria = "safe-to-deploy"
user-id = 73222 # wasmtime-publish
start = "2021-10-29"
end = "2024-06-26"
notes = "The Bytecode Alliance is the author of this crate."

[[audits.bytecode-alliance.wildcard-audits.wasmtime-wasi]]
who = "Bobby Holley <bobbyholley@gmail.com>"
criteria = "safe-to-deploy"
user-id = 73222 # wasmtime-publish
start = "2021-10-29"
end = "2024-06-26"
notes = "The Bytecode Alliance is the author of this crate."

[[audits.bytecode-alliance.wildcard-audits.wasmtime-wit-bindgen]]
who = "Bobby Holley <bobbyholley@gmail.com>"
criteria = "safe-to-deploy"
user-id = 73222 # wasmtime-publish
start = "2023-01-20"
end = "2024-06-26"
notes = "The Bytecode Alliance is the author of this crate."

[[audits.bytecode-alliance.wildcard-audits.wast]]
who = "Alex Crichton <alex@alexcrichton.com>"
criteria = "safe-to-deploy"
user-id = 1 # Alex Crichton (alexcrichton)
start = "2019-10-16"
end = "2024-04-14"
notes = """
This is a Bytecode Alliance authored crate maintained in the `wasm-tools`
repository of which I'm one of the primary maintainers and publishers for.
I am employed by a member of the Bytecode Alliance and plan to continue doing
so and will actively maintain this crate over time.
"""

[[audits.bytecode-alliance.wildcard-audits.wat]]
who = "Alex Crichton <alex@alexcrichton.com>"
criteria = "safe-to-deploy"
user-id = 1 # Alex Crichton (alexcrichton)
start = "2019-10-18"
end = "2024-04-14"
notes = """
This is a Bytecode Alliance authored crate maintained in the `wasm-tools`
repository of which I'm one of the primary maintainers and publishers for.
I am employed by a member of the Bytecode Alliance and plan to continue doing
so and will actively maintain this crate over time.
"""

[[audits.bytecode-alliance.wildcard-audits.wiggle]]
who = "Bobby Holley <bobbyholley@gmail.com>"
criteria = "safe-to-deploy"
user-id = 73222 # wasmtime-publish
start = "2021-10-29"
end = "2024-06-26"
notes = "The Bytecode Alliance is the author of this crate."

[[audits.bytecode-alliance.wildcard-audits.wiggle-generate]]
who = "Bobby Holley <bobbyholley@gmail.com>"
criteria = "safe-to-deploy"
user-id = 73222 # wasmtime-publish
start = "2021-10-29"
end = "2024-06-26"
notes = "The Bytecode Alliance is the author of this crate."

[[audits.bytecode-alliance.wildcard-audits.wiggle-macro]]
who = "Bobby Holley <bobbyholley@gmail.com>"
criteria = "safe-to-deploy"
user-id = 73222 # wasmtime-publish
start = "2021-10-29"
end = "2024-06-26"
notes = "The Bytecode Alliance is the author of this crate."

[[audits.bytecode-alliance.wildcard-audits.wit-parser]]
who = "Alex Crichton <alex@alexcrichton.com>"
criteria = "safe-to-deploy"
user-id = 1 # Alex Crichton (alexcrichton)
start = "2019-12-02"
end = "2024-04-14"
notes = """
This is a Bytecode Alliance authored crate maintained in the `wasm-tools`
repository of which I'm one of the primary maintainers and publishers for.
I am employed by a member of the Bytecode Alliance and plan to continue doing
so and will actively maintain this crate over time.
"""

[[audits.bytecode-alliance.audits.addr2line]]
who = "Alex Crichton <alex@alexcrichton.com>"
criteria = "safe-to-deploy"
delta = "0.19.0 -> 0.20.0"
notes = "This version brings support for split-dwarf which while it uses the filesystem is always done at the behest of the caller, so everything is as expected for this update."

[[audits.bytecode-alliance.audits.addr2line]]
who = "Alex Crichton <alex@alexcrichton.com>"
criteria = "safe-to-deploy"
delta = "0.20.0 -> 0.21.0"
notes = "This version bump updated some dependencies and optimized some internals. All looks good."

[[audits.bytecode-alliance.audits.adler]]
who = "Alex Crichton <alex@alexcrichton.com>"
criteria = "safe-to-deploy"
version = "1.0.2"
notes = "This is a small crate which forbids unsafe code and is a straightforward implementation of the adler hashing algorithm."

[[audits.bytecode-alliance.audits.ambient-authority]]
who = "Dan Gohman <dev@sunfishcode.online>"
criteria = "safe-to-deploy"
version = "0.0.2"
notes = "Contains no unsafe code, no IO, no build.rs."

[[audits.bytecode-alliance.audits.anes]]
who = "Pat Hickey <phickey@fastly.com>"
criteria = "safe-to-deploy"
version = "0.1.6"
notes = "Contains no unsafe code, no IO, no build.rs."

[[audits.bytecode-alliance.audits.arrayvec]]
who = "Nick Fitzgerald <fitzgen@gmail.com>"
criteria = "safe-to-deploy"
version = "0.7.2"
notes = """
Well documented invariants, good assertions for those invariants in unsafe code,
and tested with MIRI to boot. LGTM.
"""

[[audits.bytecode-alliance.audits.atty]]
who = "Alex Crichton <alex@alexcrichton.com>"
criteria = "safe-to-deploy"
version = "0.2.14"
notes = """
Contains only unsafe code for what this crate's purpose is and only accesses
the environment's terminal information when asked. Does its stated purpose and
no more.
"""

[[audits.bytecode-alliance.audits.base64]]
who = "Pat Hickey <phickey@fastly.com>"
criteria = "safe-to-deploy"
version = "0.21.0"
notes = "This crate has no dependencies, no build.rs, and contains no unsafe code."

[[audits.bytecode-alliance.audits.bitflags]]
who = "Jamey Sharp <jsharp@fastly.com>"
criteria = "safe-to-deploy"
delta = "2.1.0 -> 2.2.1"
notes = """
This version adds unsafe impls of traits from the bytemuck crate when built
with that library enabled, but I believe the impls satisfy the documented
safety requirements for bytemuck. The other changes are minor.
"""

[[audits.bytecode-alliance.audits.bitflags]]
who = "Alex Crichton <alex@alexcrichton.com>"
criteria = "safe-to-deploy"
delta = "2.3.2 -> 2.3.3"
notes = """
Nothing outside the realm of what one would expect from a bitflags generator,
all as expected.
"""

[[audits.bytecode-alliance.audits.bumpalo]]
who = "Nick Fitzgerald <fitzgen@gmail.com>"
criteria = "safe-to-deploy"
version = "3.11.1"
notes = "I am the author of this crate."

[[audits.bytecode-alliance.audits.cap-rand]]
who = "Dan Gohman <dev@sunfishcode.online>"
criteria = "safe-to-deploy"
version = "1.0.1"
notes = "The Bytecode Alliance is the author of this crate"

[[audits.bytecode-alliance.audits.cap-rand]]
who = "Dan Gohman <dev@sunfishcode.online>"
criteria = "safe-to-deploy"
delta = "1.0.1 -> 1.0.14"
notes = "The Bytecode Alliance is the author of this crate."

[[audits.bytecode-alliance.audits.cfg-if]]
who = "Alex Crichton <alex@alexcrichton.com>"
criteria = "safe-to-deploy"
version = "1.0.0"
notes = "I am the author of this crate."

[[audits.bytecode-alliance.audits.criterion]]
who = "Pat Hickey <phickey@fastly.com>"
criteria = "safe-to-deploy"
delta = "0.3.6 -> 0.4.0"
notes = """
criterion v0.3.6..v0.4.0 is mostly re-arranging the crate features and bumping dependencies. all changes
to code seem to be confined to benchmarks.
"""

[[audits.bytecode-alliance.audits.criterion-plot]]
who = "Pat Hickey <phickey@fastly.com>"
criteria = "safe-to-deploy"
delta = "0.4.5 -> 0.5.0"
notes = "Just a version bump, only change to code is to remove an allow(deprecated)"

[[audits.bytecode-alliance.audits.crypto-common]]
who = "Benjamin Bouvier <public@benj.me>"
criteria = "safe-to-deploy"
version = "0.1.3"

[[audits.bytecode-alliance.audits.errno]]
who = "Dan Gohman <dev@sunfishcode.online>"
criteria = "safe-to-deploy"
version = "0.3.0"
notes = "This crate uses libc and windows-sys APIs to get and set the raw OS error value."

[[audits.bytecode-alliance.audits.errno]]
who = "Dan Gohman <dev@sunfishcode.online>"
criteria = "safe-to-deploy"
delta = "0.3.0 -> 0.3.1"
notes = "Just a dependency version bump and a bug fix for redox"

[[audits.bytecode-alliance.audits.errno-dragonfly]]
who = "Jamey Sharp <jsharp@fastly.com>"
criteria = "safe-to-deploy"
version = "0.1.2"
notes = "This should be portable to any POSIX system and seems like it should be part of the libc crate, but at any rate it's safe as is."

[[audits.bytecode-alliance.audits.fastrand]]
who = "Alex Crichton <alex@alexcrichton.com>"
criteria = "safe-to-deploy"
delta = "2.0.0 -> 2.0.1"
notes = """
This update had a few doc updates but no otherwise-substantial source code
updates.
"""

[[audits.bytecode-alliance.audits.fd-lock]]
who = "Pat Hickey <phickey@fastly.com>"
criteria = "safe-to-deploy"
version = "3.0.9"
notes = "This crate uses unsafe to make Windows syscalls, to borrow an Fd with an appropriate lifetime, and to zero a windows API structure that appears to have a valid representation with zeroed memory."

[[audits.bytecode-alliance.audits.fd-lock]]
who = "Pat Hickey <phickey@fastly.com>"
criteria = "safe-to-deploy"
delta = "3.0.9 -> 3.0.10"
notes = "Just a dependency version bump"

[[audits.bytecode-alliance.audits.fd-lock]]
who = "Dan Gohman <dev@sunfishcode.online>"
criteria = "safe-to-deploy"
delta = "3.0.10 -> 3.0.12"
notes = "Just a dependency version bump"

[[audits.bytecode-alliance.audits.file-per-thread-logger]]
who = "Alex Crichton <alex@alexcrichton.com>"
criteria = "safe-to-deploy"
version = "0.1.5"
notes = """
Contains no unsafe code but does write log files to the filesystem. Log files
are only created when requested by the application, however, and otherwise
only does its stated purpose.
"""

[[audits.bytecode-alliance.audits.foreign-types]]
who = "Pat Hickey <phickey@fastly.com>"
criteria = "safe-to-deploy"
version = "0.3.2"
notes = "This crate defined a macro-rules which creates wrappers working with FFI types. The implementation of this crate appears to be safe, but each use of this macro would need to be vetted for correctness as well."

[[audits.bytecode-alliance.audits.foreign-types-shared]]
who = "Pat Hickey <phickey@fastly.com>"
criteria = "safe-to-deploy"
version = "0.1.1"

[[audits.bytecode-alliance.audits.fs-set-times]]
who = "Dan Gohman <dev@sunfishcode.online>"
criteria = "safe-to-deploy"
version = "0.18.0"
notes = "I am the author of this crate."

[[audits.bytecode-alliance.audits.fs-set-times]]
who = "Pat Hickey <phickey@fastly.com>"
criteria = "safe-to-deploy"
delta = "0.18.0 -> 0.18.1"
notes = "The Bytecode Alliance is the author of this crate."

[[audits.bytecode-alliance.audits.fs-set-times]]
who = "Dan Gohman <dev@sunfishcode.online>"
criteria = "safe-to-deploy"
delta = "0.18.1 -> 0.19.1"
notes = "Just a dependency version bump"

[[audits.bytecode-alliance.audits.futures-channel]]
who = "Pat Hickey <phickey@fastly.com>"
criteria = "safe-to-deploy"
version = "0.3.27"
notes = "build.rs is just detecting the target and setting cfg. unsafety is for implementing a concurrency primitives using atomics and unsafecell, and is not obviously incorrect (this is the sort of thing I wouldn't certify as correct without formal methods)"

[[audits.bytecode-alliance.audits.fxprof-processed-profile]]
who = "Jamey Sharp <jsharp@fastly.com>"
criteria = "safe-to-deploy"
version = "0.6.0"
notes = """
No unsafe code, I/O, or powerful imports. This is a straightforward set of data
structures representing the Firefox \"processed\" profile format, with serde
serialization support. All logic is trivial: either unit conversion, or
hash-consing to support de-duplication required by the format.
"""

[[audits.bytecode-alliance.audits.gimli]]
who = "Alex Crichton <alex@alexcrichton.com>"
criteria = "safe-to-deploy"
delta = "0.26.1 -> 0.27.0"
notes = """
This is a standard update to gimli for more DWARF support for more platforms,
more features, etc. Some minor `unsafe` code was added that does not appear
incorrect. Otherwise looks like someone probably ran clippy and/or rustfmt.
"""

[[audits.bytecode-alliance.audits.gimli]]
who = "Alex Crichton <alex@alexcrichton.com>"
criteria = "safe-to-deploy"
delta = "0.27.0 -> 0.27.3"
notes = "More support for more DWARF, nothing major in this update. Some small refactorings and updates to publication of the package but otherwise everything's in order."

[[audits.bytecode-alliance.audits.gimli]]
who = "Alex Crichton <alex@alexcrichton.com>"
criteria = "safe-to-deploy"
delta = "0.27.3 -> 0.28.0"
notes = """
Still looks like a good DWARF-parsing crate, nothing major was added or deleted
and no `unsafe` code to review here.
"""

[[audits.bytecode-alliance.audits.glob]]
who = "Jamey Sharp <jsharp@fastly.com>"
criteria = "safe-to-deploy"
delta = "0.3.1 -> 0.3.0"

[[audits.bytecode-alliance.audits.hashbrown]]
who = "Chris Fallin <chris@cfallin.org>"
criteria = "safe-to-deploy"
delta = "0.12.3 -> 0.13.1"
notes = "The diff looks plausible. Much of it is low-level memory-layout code and I can't be 100% certain without a deeper dive into the implementation logic, but nothing looks actively malicious."

[[audits.bytecode-alliance.audits.hashbrown]]
who = "Trevor Elliott <telliott@fastly.com>"
criteria = "safe-to-deploy"
delta = "0.13.1 -> 0.13.2"
notes = "I read through the diff between v0.13.1 and v0.13.2, and verified that the changes made matched up with the changelog entries. There were very few changes between these two releases, and it was easy to verify what they did."

[[audits.bytecode-alliance.audits.heck]]
who = "Alex Crichton <alex@alexcrichton.com>"
criteria = "safe-to-deploy"
version = "0.4.0"
notes = "Contains `forbid_unsafe` and only uses `std::fmt` from the standard library. Otherwise only contains string manipulation."

<<<<<<< HEAD
=======
[[audits.bytecode-alliance.audits.http-body]]
who = "Pat Hickey <phickey@fastly.com>"
criteria = "safe-to-deploy"
version = "1.0.0-rc.2"

>>>>>>> b574e2f3
[[audits.bytecode-alliance.audits.httpdate]]
who = "Pat Hickey <phickey@fastly.com>"
criteria = "safe-to-deploy"
version = "1.0.2"
notes = "No unsafety, no io"

[[audits.bytecode-alliance.audits.id-arena]]
who = "Nick Fitzgerald <fitzgen@gmail.com>"
criteria = "safe-to-deploy"
version = "2.2.1"
notes = "I am the author of this crate."

[[audits.bytecode-alliance.audits.idna]]
who = "Alex Crichton <alex@alexcrichton.com>"
criteria = "safe-to-deploy"
version = "0.3.0"
notes = """
This is a crate without unsafe code or usage of the standard library. The large
size of this crate comes from the large generated unicode tables file. This
crate is broadly used throughout the ecosystem and does not contain anything
suspicious.
"""

[[audits.bytecode-alliance.audits.io-extras]]
who = "Dan Gohman <dev@sunfishcode.online>"
criteria = "safe-to-deploy"
version = "0.17.0"
notes = "I am the author of this crate."

[[audits.bytecode-alliance.audits.io-extras]]
who = "Pat Hickey <phickey@fastly.com>"
criteria = "safe-to-deploy"
delta = "0.17.0 -> 0.17.2"
notes = "The Bytecode Alliance is the author of this crate."

[[audits.bytecode-alliance.audits.io-extras]]
who = "Dan Gohman <dev@sunfishcode.online>"
criteria = "safe-to-deploy"
delta = "0.17.2 -> 0.17.4"
notes = "Just a dependency version bump"

[[audits.bytecode-alliance.audits.is-terminal]]
who = "Dan Gohman <dev@sunfishcode.online>"
criteria = "safe-to-deploy"
version = "0.4.7"
notes = """
The is-terminal implementation code is now sync'd up with the prototype
implementation in the Rust standard library.
"""

[[audits.bytecode-alliance.audits.leb128]]
who = "Nick Fitzgerald <fitzgen@gmail.com>"
criteria = "safe-to-deploy"
version = "0.2.5"
notes = "I am the author of this crate."

[[audits.bytecode-alliance.audits.libc]]
who = "Alex Crichton <alex@alexcrichton.com>"
criteria = "safe-to-deploy"
delta = "0.2.146 -> 0.2.147"
notes = "Only new type definitions and updating others for some platforms, no major changes"

[[audits.bytecode-alliance.audits.memfd]]
who = "Dan Gohman <dev@sunfishcode.online>"
criteria = "safe-to-deploy"
version = "0.6.2"
notes = """
The only changes from 0.6.1 were from my own PR which updated memfd to newer
dependencies.
"""

[[audits.bytecode-alliance.audits.memfd]]
who = "Dan Gohman <dev@sunfishcode.online>"
criteria = "safe-to-deploy"
delta = "0.6.2 -> 0.6.3"
notes = "Just a dependency version bump and documentation update"

[[audits.bytecode-alliance.audits.memoffset]]
who = "Alex Crichton <alex@alexcrichton.com>"
criteria = "safe-to-deploy"
delta = "0.7.1 -> 0.8.0"
notes = "This was a small update to the crate which has to do with Rust language features and compiler versions, no substantial changes."

[[audits.bytecode-alliance.audits.miniz_oxide]]
who = "Alex Crichton <alex@alexcrichton.com>"
criteria = "safe-to-deploy"
version = "0.7.1"
notes = """
This crate is a Rust implementation of zlib compression/decompression and has
been used by default by the Rust standard library for quite some time. It's also
a default dependency of the popular `backtrace` crate for decompressing debug
information. This crate forbids unsafe code and does not otherwise access system
resources. It's originally a port of the `miniz.c` library as well, and given
its own longevity should be relatively hardened against some of the more common
compression-related issues.
"""

[[audits.bytecode-alliance.audits.native-tls]]
who = "Pat Hickey <phickey@fastly.com>"
criteria = "safe-to-deploy"
version = "0.2.11"
notes = "build is only looking for environment variables to set cfg. only two minor uses of unsafe,on macos, with ffi bindings to digest primitives and libc atexit. otherwise, this is an abstraction over three very complex systems (schannel, security-framework, and openssl) which may end up having subtle differences, but none of those are apparent from the implementation of this crate"

[[audits.bytecode-alliance.audits.openssl-macros]]
who = "Pat Hickey <phickey@fastly.com>"
criteria = "safe-to-deploy"
version = "0.1.0"

[[audits.bytecode-alliance.audits.openssl-probe]]
who = "Pat Hickey <phickey@fastly.com>"
criteria = "safe-to-deploy"
version = "0.1.5"
notes = "IO is only checking for the existence of paths in the filesystem"

[[audits.bytecode-alliance.audits.peeking_take_while]]
who = "Nick Fitzgerald <fitzgen@gmail.com>"
criteria = "safe-to-deploy"
version = "1.0.0"
notes = "I am the author of this crate."

[[audits.bytecode-alliance.audits.pin-utils]]
who = "Pat Hickey <phickey@fastly.com>"
criteria = "safe-to-deploy"
version = "0.1.0"

[[audits.bytecode-alliance.audits.pkg-config]]
who = "Pat Hickey <phickey@fastly.com>"
criteria = "safe-to-deploy"
version = "0.3.25"
notes = "This crate shells out to the pkg-config executable, but it appears to sanitize inputs reasonably."

[[audits.bytecode-alliance.audits.proc-macro2]]
who = "Pat Hickey <phickey@fastly.com>"
criteria = "safe-to-deploy"
delta = "1.0.51 -> 1.0.57"

[[audits.bytecode-alliance.audits.proc-macro2]]
who = "Alex Crichton <alex@alexcrichton.com>"
criteria = "safe-to-deploy"
delta = "1.0.59 -> 1.0.63"
notes = """
This is a routine update for new nightly features and new syntax popping up on
nightly, nothing out of the ordinary.
"""

[[audits.bytecode-alliance.audits.pulldown-cmark]]
who = "Alex Crichton <alex@alexcrichton.com>"
criteria = "safe-to-deploy"
version = "0.8.0"
notes = """
This crate has `unsafe` blocks and they're all related to SIMD-acceleration and
are otherwise not doing other `unsafe` operations. Additionally the crate does
not do anything other than markdown rendering as is expected.
"""

[[audits.bytecode-alliance.audits.quote]]
who = "Pat Hickey <phickey@fastly.com>"
criteria = "safe-to-deploy"
delta = "1.0.23 -> 1.0.27"

[[audits.bytecode-alliance.audits.rustc-demangle]]
who = "Alex Crichton <alex@alexcrichton.com>"
criteria = "safe-to-deploy"
version = "0.1.21"
notes = "I am the author of this crate."

[[audits.bytecode-alliance.audits.semver]]
who = "Pat Hickey <phickey@fastly.com>"
criteria = "safe-to-deploy"
version = "1.0.17"
notes = "plenty of unsafe pointer and vec tricks, but in well-structured and commented code that appears to be correct"

[[audits.bytecode-alliance.audits.system-interface]]
who = "Dan Gohman <dev@sunfishcode.online>"
criteria = "safe-to-deploy"
version = "0.25.0"
notes = "The Bytecode Alliance is the author of this crate."

[[audits.bytecode-alliance.audits.system-interface]]
who = "Pat Hickey <phickey@fastly.com>"
criteria = "safe-to-deploy"
delta = "0.25.0 -> 0.25.4"
notes = "The Bytecode Alliance is the author of this crate."

[[audits.bytecode-alliance.audits.system-interface]]
who = "Dan Gohman <dev@sunfishcode.online>"
criteria = "safe-to-deploy"
delta = "0.25.4 -> 0.25.6"
notes = "Just a dependency version bump"

[[audits.bytecode-alliance.audits.system-interface]]
who = "Dan Gohman <dev@sunfishcode.online>"
criteria = "safe-to-deploy"
delta = "0.25.6 -> 0.25.7"
notes = "This is a minor bug-fix update."

[[audits.bytecode-alliance.audits.tinyvec]]
who = "Alex Crichton <alex@alexcrichton.com>"
criteria = "safe-to-deploy"
version = "1.6.0"
notes = """
This crate, while it implements collections, does so without `std::*` APIs and
without `unsafe`. Skimming the crate everything looks reasonable and what one
would expect from idiomatic safe collections in Rust.
"""

[[audits.bytecode-alliance.audits.tinyvec_macros]]
who = "Alex Crichton <alex@alexcrichton.com>"
criteria = "safe-to-deploy"
version = "0.1.0"
notes = """
This is a trivial crate which only contains a singular macro definition which is
intended to multiplex across the internal representation of a tinyvec,
presumably. This trivially doesn't contain anything bad.
"""

[[audits.bytecode-alliance.audits.tokio-macros]]
who = "Alex Crichton <alex@alexcrichton.com>"
criteria = "safe-to-deploy"
delta = "1.7.0 -> 2.1.0"
notes = "A number of updates to parsed syntax and such but nothing unexpected and entirely what one would expect a Rust procedural macro to do."

[[audits.bytecode-alliance.audits.tokio-native-tls]]
who = "Pat Hickey <phickey@fastly.com>"
criteria = "safe-to-deploy"
version = "0.3.1"
notes = "unsafety is used for smuggling std::task::Context as a raw pointer. Lifetime and type safety appears to be taken care of correctly."

[[audits.bytecode-alliance.audits.tracing]]
who = "Alex Crichton <alex@alexcrichton.com>"
criteria = "safe-to-deploy"
delta = "0.1.34 -> 0.1.37"
notes = """
A routine set of updates for the tracing crate this includes minor refactorings,
addition of benchmarks, some test updates, but overall nothing out of the
ordinary.
"""

[[audits.bytecode-alliance.audits.try-lock]]
who = "Pat Hickey <phickey@fastly.com>"
criteria = "safe-to-deploy"
version = "0.2.4"
notes = "Implements a concurrency primitive with atomics, and is not obviously incorrect"

[[audits.bytecode-alliance.audits.unicase]]
who = "Alex Crichton <alex@alexcrichton.com>"
criteria = "safe-to-deploy"
version = "2.6.0"
notes = """
This crate contains no `unsafe` code and no unnecessary use of the standard
library.
"""

[[audits.bytecode-alliance.audits.unicode-bidi]]
who = "Alex Crichton <alex@alexcrichton.com>"
criteria = "safe-to-deploy"
version = "0.3.8"
notes = """
This crate has no unsafe code and does not use `std::*`. Skimming the crate it
does not attempt to out of the bounds of what it's already supposed to be doing.
"""

[[audits.bytecode-alliance.audits.unicode-normalization]]
who = "Alex Crichton <alex@alexcrichton.com>"
criteria = "safe-to-deploy"
version = "0.1.19"
notes = """
This crate contains one usage of `unsafe` which I have manually checked to see
it as correct. This crate's size comes in large part due to the generated
unicode tables that it contains. This crate is additionally widely used
throughout the ecosystem and skimming the crate shows no usage of `std::*` APIs
and nothing suspicious.
"""

[[audits.bytecode-alliance.audits.vcpkg]]
who = "Pat Hickey <phickey@fastly.com>"
criteria = "safe-to-deploy"
version = "0.2.15"
notes = "no build.rs, no macros, no unsafe. It reads the filesystem and makes copies of DLLs into OUT_DIR."

[[audits.bytecode-alliance.audits.want]]
who = "Pat Hickey <phickey@fastly.com>"
criteria = "safe-to-deploy"
version = "0.3.0"

[[audits.bytecode-alliance.audits.wasm-encoder]]
who = "Alex Crichton <alex@alexcrichton.com>"
criteria = "safe-to-deploy"
version = "0.25.0"
notes = "The Bytecode Alliance is the author of this crate."

[[audits.bytecode-alliance.audits.wast]]
who = "Alex Crichton <alex@alexcrichton.com>"
criteria = "safe-to-deploy"
version = "35.0.2"
notes = "The Bytecode Alliance is the author of this crate."

[[audits.bytecode-alliance.audits.winx]]
who = "Dan Gohman <dev@sunfishcode.online>"
criteria = "safe-to-deploy"
version = "0.34.0"
notes = "I am the author of this crate."

[[audits.bytecode-alliance.audits.winx]]
who = "Pat Hickey <phickey@fastly.com>"
criteria = "safe-to-deploy"
delta = "0.34.0 -> 0.35.0"
notes = "Dan Gohman, a Bytecode Alliance core contributor, is the author of this crate."

[[audits.bytecode-alliance.audits.winx]]
who = "Dan Gohman <dev@sunfishcode.online>"
criteria = "safe-to-deploy"
delta = "0.35.0 -> 0.35.1"
notes = "Just a dependency version bump"

[[audits.embark-studios.audits.idna]]
who = "Johan Andersson <opensource@embark-studios.com>"
criteria = "safe-to-deploy"
delta = "0.3.0 -> 0.4.0"
notes = "No unsafe usage or ambient capabilities"

[[audits.embark-studios.audits.ittapi]]
who = "Johan Andersson <opensource@embark-studios.com>"
criteria = "safe-to-deploy"
version = "0.3.3"
notes = "Lots of unsafe code for calling into C FFI functions, looks pretty simple and sound though. No ambient capabilities"

[[audits.embark-studios.audits.ittapi-sys]]
who = "Johan Andersson <opensource@embark-studios.com>"
criteria = "safe-to-deploy"
version = "0.3.3"
notes = """
Builds C/asm dependency which this review has not audited in detail, but is well established from Intel. 
Exposes FFI types & functions generated through bindgen. No other logic.
No ambient capabilities
"""

[[audits.embark-studios.audits.thiserror]]
who = "Johan Andersson <opensource@embark-studios.com>"
criteria = "safe-to-deploy"
version = "1.0.40"
notes = "Wrapper over implementation crate, found no unsafe or ambient capabilities used"

[[audits.embark-studios.audits.thiserror-impl]]
who = "Johan Andersson <opensource@embark-studios.com>"
criteria = "safe-to-deploy"
version = "1.0.40"
notes = "Found no unsafe or ambient capabilities used"

[[audits.embark-studios.audits.vec_map]]
who = "Johan Andersson <opensource@embark-studios.com>"
criteria = "safe-to-deploy"
version = "0.8.2"
notes = "No unsafe usage or ambient capabilities"

[[audits.google.audits.env_logger]]
who = "George Burgess IV <gbiv@google.com>"
criteria = "safe-to-run"
version = "0.9.3"
aggregated-from = "https://chromium.googlesource.com/chromiumos/third_party/rust_crates/+/main/cargo-vet/audits.toml?format=TEXT"

[[audits.google.audits.env_logger]]
who = "George Burgess IV <gbiv@google.com>"
criteria = "safe-to-run"
delta = "0.9.3 -> 0.8.4"
aggregated-from = "https://chromium.googlesource.com/chromiumos/third_party/rust_crates/+/main/cargo-vet/audits.toml?format=TEXT"

[[audits.google.audits.fastrand]]
who = "George Burgess IV <gbiv@google.com>"
criteria = "safe-to-deploy"
version = "1.9.0"
notes = """
`does-not-implement-crypto` is certified because this crate explicitly says
that the RNG here is not cryptographically secure.
"""
aggregated-from = "https://chromium.googlesource.com/chromiumos/third_party/rust_crates/+/main/cargo-vet/audits.toml?format=TEXT"

[[audits.google.audits.glob]]
who = "George Burgess IV <gbiv@google.com>"
criteria = "safe-to-deploy"
version = "0.3.1"
aggregated-from = "https://chromium.googlesource.com/chromiumos/third_party/rust_crates/+/main/cargo-vet/audits.toml?format=TEXT"

[[audits.google.audits.openssl-macros]]
who = "George Burgess IV <gbiv@google.com>"
criteria = "safe-to-deploy"
delta = "0.1.0 -> 0.1.1"
aggregated-from = "https://chromium.googlesource.com/chromiumos/third_party/rust_crates/+/main/cargo-vet/audits.toml?format=TEXT"

[[audits.google.audits.proc-macro-error-attr]]
who = "George Burgess IV <gbiv@google.com>"
criteria = "safe-to-deploy"
version = "1.0.4"
aggregated-from = "https://chromium.googlesource.com/chromiumos/third_party/rust_crates/+/main/cargo-vet/audits.toml?format=TEXT"

[[audits.google.audits.version_check]]
who = "George Burgess IV <gbiv@google.com>"
criteria = "safe-to-deploy"
version = "0.9.4"
aggregated-from = "https://chromium.googlesource.com/chromiumos/third_party/rust_crates/+/main/cargo-vet/audits.toml?format=TEXT"

[[audits.isrg.audits.criterion]]
who = "Brandon Pitman <bran@bran.land>"
criteria = "safe-to-run"
delta = "0.4.0 -> 0.5.1"

[[audits.isrg.audits.either]]
who = "David Cook <dcook@divviup.org>"
criteria = "safe-to-deploy"
version = "1.6.1"

[[audits.isrg.audits.once_cell]]
who = "Brandon Pitman <bran@bran.land>"
criteria = "safe-to-deploy"
delta = "1.17.1 -> 1.17.2"

[[audits.isrg.audits.once_cell]]
who = "David Cook <dcook@divviup.org>"
criteria = "safe-to-deploy"
delta = "1.17.2 -> 1.18.0"

[[audits.isrg.audits.rand_chacha]]
who = "David Cook <dcook@divviup.org>"
criteria = "safe-to-deploy"
version = "0.3.1"

[[audits.isrg.audits.rand_core]]
who = "David Cook <dcook@divviup.org>"
criteria = "safe-to-deploy"
version = "0.6.3"

[[audits.isrg.audits.sha2]]
who = "David Cook <dcook@divviup.org>"
criteria = "safe-to-deploy"
version = "0.10.2"

[[audits.mozilla.wildcard-audits.cexpr]]
who = "Emilio Cobos Álvarez <emilio@crisal.io>"
criteria = "safe-to-deploy"
user-id = 3788 # Emilio Cobos Álvarez (emilio)
start = "2021-06-21"
end = "2024-04-21"
notes = "No unsafe code, rather straight-forward parser."
aggregated-from = "https://hg.mozilla.org/mozilla-central/raw-file/tip/supply-chain/audits.toml"

[[audits.mozilla.wildcard-audits.core-foundation]]
who = "Bobby Holley <bobbyholley@gmail.com>"
criteria = "safe-to-deploy"
user-id = 5946 # Jeff Muizelaar (jrmuizel)
start = "2019-03-29"
end = "2023-05-04"
renew = false
notes = "I've reviewed every source contribution that was neither authored nor reviewed by Mozilla."
aggregated-from = "https://hg.mozilla.org/mozilla-central/raw-file/tip/supply-chain/audits.toml"

[[audits.mozilla.wildcard-audits.core-foundation-sys]]
who = "Bobby Holley <bobbyholley@gmail.com>"
criteria = "safe-to-deploy"
user-id = 5946 # Jeff Muizelaar (jrmuizel)
start = "2020-10-14"
end = "2023-05-04"
renew = false
notes = "I've reviewed every source contribution that was neither authored nor reviewed by Mozilla."
aggregated-from = "https://hg.mozilla.org/mozilla-central/raw-file/tip/supply-chain/audits.toml"

[[audits.mozilla.wildcard-audits.unicode-segmentation]]
who = "Manish Goregaokar <manishsmail@gmail.com>"
criteria = "safe-to-deploy"
user-id = 1139 # Manish Goregaokar (Manishearth)
start = "2019-05-15"
end = "2024-05-03"
notes = "All code written or reviewed by Manish"
aggregated-from = "https://hg.mozilla.org/mozilla-central/raw-file/tip/supply-chain/audits.toml"

[[audits.mozilla.wildcard-audits.unicode-width]]
who = "Manish Goregaokar <manishsmail@gmail.com>"
criteria = "safe-to-deploy"
user-id = 1139 # Manish Goregaokar (Manishearth)
start = "2019-12-05"
end = "2024-05-03"
notes = "All code written or reviewed by Manish"
aggregated-from = "https://hg.mozilla.org/mozilla-central/raw-file/tip/supply-chain/audits.toml"

[[audits.mozilla.wildcard-audits.unicode-xid]]
who = "Manish Goregaokar <manishsmail@gmail.com>"
criteria = "safe-to-deploy"
user-id = 1139 # Manish Goregaokar (Manishearth)
start = "2019-07-25"
end = "2024-05-03"
notes = "All code written or reviewed by Manish"
aggregated-from = "https://hg.mozilla.org/mozilla-central/raw-file/tip/supply-chain/audits.toml"

[[audits.mozilla.audits.autocfg]]
who = "Josh Stone <jistone@redhat.com>"
criteria = "safe-to-deploy"
version = "1.1.0"
notes = "All code written or reviewed by Josh Stone."
aggregated-from = "https://hg.mozilla.org/mozilla-central/raw-file/tip/supply-chain/audits.toml"

[[audits.mozilla.audits.bindgen]]
who = "Emilio Cobos Álvarez <emilio@crisal.io>"
criteria = "safe-to-deploy"
version = "0.59.2"
notes = "I'm the primary author and maintainer of the crate."
aggregated-from = "https://hg.mozilla.org/mozilla-central/raw-file/tip/supply-chain/audits.toml"

[[audits.mozilla.audits.bindgen]]
who = "Emilio Cobos Álvarez <emilio@crisal.io>"
criteria = "safe-to-deploy"
delta = "0.59.2 -> 0.63.0"
aggregated-from = "https://hg.mozilla.org/mozilla-central/raw-file/tip/supply-chain/audits.toml"

[[audits.mozilla.audits.bindgen]]
who = "Mike Hommey <mh+mozilla@glandium.org>"
criteria = "safe-to-deploy"
delta = "0.63.0 -> 0.64.0"
aggregated-from = "https://hg.mozilla.org/mozilla-central/raw-file/tip/supply-chain/audits.toml"

[[audits.mozilla.audits.bindgen]]
who = "Mike Hommey <mh+mozilla@glandium.org>"
criteria = "safe-to-deploy"
delta = "0.64.0 -> 0.66.1"
aggregated-from = "https://hg.mozilla.org/mozilla-central/raw-file/tip/supply-chain/audits.toml"

[[audits.mozilla.audits.bindgen]]
who = "Mike Hommey <mh+mozilla@glandium.org>"
criteria = "safe-to-deploy"
delta = "0.66.1 -> 0.68.1"
aggregated-from = "https://hg.mozilla.org/mozilla-central/raw-file/tip/supply-chain/audits.toml"

[[audits.mozilla.audits.bitflags]]
who = "Alex Franchuk <afranchuk@mozilla.com>"
criteria = "safe-to-deploy"
delta = "1.3.2 -> 2.0.2"
notes = "Removal of some unsafe code/methods. No changes to externals, just some refactoring (mostly internal)."
aggregated-from = "https://hg.mozilla.org/mozilla-central/raw-file/tip/supply-chain/audits.toml"

[[audits.mozilla.audits.bitflags]]
who = "Nicolas Silva <nical@fastmail.com>"
criteria = "safe-to-deploy"
delta = "2.0.2 -> 2.1.0"
aggregated-from = "https://hg.mozilla.org/mozilla-central/raw-file/tip/supply-chain/audits.toml"

[[audits.mozilla.audits.bitflags]]
who = "Teodor Tanasoaia <ttanasoaia@mozilla.com>"
criteria = "safe-to-deploy"
delta = "2.2.1 -> 2.3.2"
aggregated-from = "https://hg.mozilla.org/mozilla-central/raw-file/tip/supply-chain/audits.toml"

[[audits.mozilla.audits.bitflags]]
who = "Mike Hommey <mh+mozilla@glandium.org>"
criteria = "safe-to-deploy"
delta = "2.3.3 -> 2.4.0"
aggregated-from = "https://hg.mozilla.org/mozilla-central/raw-file/tip/supply-chain/audits.toml"

[[audits.mozilla.audits.bitflags]]
who = "Jan-Erik Rediger <jrediger@mozilla.com>"
criteria = "safe-to-deploy"
delta = "2.4.0 -> 2.4.1"
notes = "Only allowing new clippy lints"
aggregated-from = "https://raw.githubusercontent.com/mozilla/glean/main/supply-chain/audits.toml"

[[audits.mozilla.audits.crypto-common]]
who = "Mike Hommey <mh+mozilla@glandium.org>"
criteria = "safe-to-deploy"
delta = "0.1.3 -> 0.1.6"
aggregated-from = "https://hg.mozilla.org/mozilla-central/raw-file/tip/supply-chain/audits.toml"

[[audits.mozilla.audits.debugid]]
who = "Gabriele Svelto <gsvelto@mozilla.com>"
criteria = "safe-to-deploy"
version = "0.8.0"
notes = "This crates was written by Sentry and I've fully audited it as Firefox crash reporting machinery relies on it."
aggregated-from = "https://hg.mozilla.org/mozilla-central/raw-file/tip/supply-chain/audits.toml"

[[audits.mozilla.audits.fastrand]]
who = "Mike Hommey <mh+mozilla@glandium.org>"
criteria = "safe-to-deploy"
delta = "1.9.0 -> 2.0.0"
aggregated-from = "https://hg.mozilla.org/mozilla-central/raw-file/tip/supply-chain/audits.toml"

[[audits.mozilla.audits.fnv]]
who = "Bobby Holley <bobbyholley@gmail.com>"
criteria = "safe-to-deploy"
version = "1.0.7"
notes = "Simple hasher implementation with no unsafe code."
aggregated-from = "https://hg.mozilla.org/mozilla-central/raw-file/tip/supply-chain/audits.toml"

[[audits.mozilla.audits.fxhash]]
who = "Bobby Holley <bobbyholley@gmail.com>"
criteria = "safe-to-deploy"
version = "0.2.1"
notes = "Straightforward crate with no unsafe code, does what it says on the tin."
aggregated-from = "https://hg.mozilla.org/mozilla-central/raw-file/tip/supply-chain/audits.toml"

[[audits.mozilla.audits.half]]
who = "John M. Schanck <jschanck@mozilla.com>"
criteria = "safe-to-deploy"
version = "1.8.2"
notes = """
This crate contains unsafe code for bitwise casts to/from binary16 floating-point
format. I've reviewed these and found no issues. There are no uses of ambient
capabilities.
"""
aggregated-from = "https://hg.mozilla.org/mozilla-central/raw-file/tip/supply-chain/audits.toml"

[[audits.mozilla.audits.hashbrown]]
who = "Mike Hommey <mh+mozilla@glandium.org>"
criteria = "safe-to-deploy"
version = "0.12.3"
notes = "This version is used in rust's libstd, so effectively we're already trusting it"
aggregated-from = "https://hg.mozilla.org/mozilla-central/raw-file/tip/supply-chain/audits.toml"

[[audits.mozilla.audits.heck]]
who = "Mike Hommey <mh+mozilla@glandium.org>"
criteria = "safe-to-deploy"
delta = "0.4.0 -> 0.4.1"
aggregated-from = "https://hg.mozilla.org/mozilla-central/raw-file/tip/supply-chain/audits.toml"

[[audits.mozilla.audits.lazy_static]]
who = "Nika Layzell <nika@thelayzells.com>"
criteria = "safe-to-deploy"
version = "1.4.0"
notes = "I have read over the macros, and audited the unsafe code."
aggregated-from = "https://raw.githubusercontent.com/mozilla/cargo-vet/main/supply-chain/audits.toml"

[[audits.mozilla.audits.libc]]
who = "Mike Hommey <mh+mozilla@glandium.org>"
criteria = "safe-to-deploy"
delta = "0.2.147 -> 0.2.148"
aggregated-from = "https://hg.mozilla.org/mozilla-central/raw-file/tip/supply-chain/audits.toml"

[[audits.mozilla.audits.libc]]
who = "Jan-Erik Rediger <jrediger@mozilla.com>"
criteria = "safe-to-deploy"
delta = "0.2.148 -> 0.2.149"
notes = "New defintions for a new target we don't use"
aggregated-from = "https://raw.githubusercontent.com/mozilla/glean/main/supply-chain/audits.toml"

[[audits.mozilla.audits.log]]
who = "Mike Hommey <mh+mozilla@glandium.org>"
criteria = "safe-to-deploy"
version = "0.4.17"
aggregated-from = "https://hg.mozilla.org/mozilla-central/raw-file/tip/supply-chain/audits.toml"

[[audits.mozilla.audits.memoffset]]
who = "Gabriele Svelto <gsvelto@mozilla.com>"
criteria = "safe-to-deploy"
delta = "0.6.5 -> 0.7.1"
aggregated-from = "https://hg.mozilla.org/mozilla-central/raw-file/tip/supply-chain/audits.toml"

[[audits.mozilla.audits.new_debug_unreachable]]
who = "Bobby Holley <bobbyholley@gmail.com>"
criteria = "safe-to-deploy"
version = "1.0.4"
notes = "This is a trivial crate."
aggregated-from = "https://hg.mozilla.org/mozilla-central/raw-file/tip/supply-chain/audits.toml"

[[audits.mozilla.audits.num-bigint]]
who = "Josh Stone <jistone@redhat.com>"
criteria = "safe-to-deploy"
version = "0.4.3"
notes = "All code written or reviewed by Josh Stone."
aggregated-from = "https://hg.mozilla.org/mozilla-central/raw-file/tip/supply-chain/audits.toml"

[[audits.mozilla.audits.num-integer]]
who = "Josh Stone <jistone@redhat.com>"
criteria = "safe-to-deploy"
version = "0.1.45"
notes = "All code written or reviewed by Josh Stone."
aggregated-from = "https://hg.mozilla.org/mozilla-central/raw-file/tip/supply-chain/audits.toml"

[[audits.mozilla.audits.once_cell]]
who = "Mike Hommey <mh+mozilla@glandium.org>"
criteria = "safe-to-deploy"
delta = "1.16.0 -> 1.17.1"
aggregated-from = "https://hg.mozilla.org/mozilla-central/raw-file/tip/supply-chain/audits.toml"

[[audits.mozilla.audits.peeking_take_while]]
who = "Bobby Holley <bobbyholley@gmail.com>"
criteria = "safe-to-deploy"
delta = "1.0.0 -> 0.1.2"
notes = "Small refactor of some simple iterator logic, no unsafe code or capabilities."
aggregated-from = "https://hg.mozilla.org/mozilla-central/raw-file/tip/supply-chain/audits.toml"

[[audits.mozilla.audits.pkg-config]]
who = "Mike Hommey <mh+mozilla@glandium.org>"
criteria = "safe-to-deploy"
delta = "0.3.25 -> 0.3.26"
aggregated-from = "https://hg.mozilla.org/mozilla-central/raw-file/tip/supply-chain/audits.toml"

[[audits.mozilla.audits.precomputed-hash]]
who = "Bobby Holley <bobbyholley@gmail.com>"
criteria = "safe-to-deploy"
version = "0.1.1"
notes = "This is a trivial crate."
aggregated-from = "https://hg.mozilla.org/mozilla-central/raw-file/tip/supply-chain/audits.toml"

[[audits.mozilla.audits.proc-macro2]]
who = "Nika Layzell <nika@thelayzells.com>"
criteria = "safe-to-deploy"
version = "1.0.39"
notes = """
`proc-macro2` acts as either a thin(-ish) wrapper around the std-provided
`proc_macro` crate, or as a fallback implementation of the crate, depending on
where it is used.

If using this crate on older versions of rustc (1.56 and earlier), it will
temporarily replace the panic handler while initializing in order to detect if
it is running within a `proc_macro`, which could lead to surprising behaviour.
This should not be an issue for more recent compiler versions, which support
`proc_macro::is_available()`.

The `proc-macro2` crate's fallback behaviour is not identical to the complex
behaviour of the rustc compiler (e.g. it does not perform unicode normalization
for identifiers), however it behaves well enough for its intended use-case
(tests and scripts processing rust code).

`proc-macro2` does not use unsafe code, however exposes one `unsafe` API to
allow bypassing checks in the fallback implementation when constructing
`Literal` using `from_str_unchecked`. This was intended to only be used by the
`quote!` macro, however it has been removed
(https://github.com/dtolnay/quote/commit/f621fe64a8a501cae8e95ebd6848e637bbc79078),
and is likely completely unused. Even when used, this API shouldn't be able to
cause unsoundness.
"""
aggregated-from = "https://hg.mozilla.org/mozilla-central/raw-file/tip/supply-chain/audits.toml"

[[audits.mozilla.audits.proc-macro2]]
who = "Mike Hommey <mh+mozilla@glandium.org>"
criteria = "safe-to-deploy"
delta = "1.0.39 -> 1.0.43"
aggregated-from = "https://hg.mozilla.org/mozilla-central/raw-file/tip/supply-chain/audits.toml"

[[audits.mozilla.audits.proc-macro2]]
who = "Mike Hommey <mh+mozilla@glandium.org>"
criteria = "safe-to-deploy"
delta = "1.0.43 -> 1.0.49"
aggregated-from = "https://hg.mozilla.org/mozilla-central/raw-file/tip/supply-chain/audits.toml"

[[audits.mozilla.audits.proc-macro2]]
who = "Mike Hommey <mh+mozilla@glandium.org>"
criteria = "safe-to-deploy"
delta = "1.0.49 -> 1.0.51"
aggregated-from = "https://hg.mozilla.org/mozilla-central/raw-file/tip/supply-chain/audits.toml"

[[audits.mozilla.audits.proc-macro2]]
who = "Jan-Erik Rediger <jrediger@mozilla.com>"
criteria = "safe-to-deploy"
delta = "1.0.57 -> 1.0.59"
notes = "Enabled on Wasm"
aggregated-from = "https://raw.githubusercontent.com/mozilla/glean/main/supply-chain/audits.toml"

[[audits.mozilla.audits.quote]]
who = "Nika Layzell <nika@thelayzells.com>"
criteria = "safe-to-deploy"
version = "1.0.18"
notes = """
`quote` is a utility crate used by proc-macros to generate TokenStreams
conveniently from source code. The bulk of the logic is some complex
interlocking `macro_rules!` macros which are used to parse and build the
`TokenStream` within the proc-macro.

This crate contains no unsafe code, and the internal logic, while difficult to
read, is generally straightforward. I have audited the the quote macros, ident
formatter, and runtime logic.
"""
aggregated-from = "https://hg.mozilla.org/mozilla-central/raw-file/tip/supply-chain/audits.toml"

[[audits.mozilla.audits.quote]]
who = "Mike Hommey <mh+mozilla@glandium.org>"
criteria = "safe-to-deploy"
delta = "1.0.18 -> 1.0.21"
aggregated-from = "https://hg.mozilla.org/mozilla-central/raw-file/tip/supply-chain/audits.toml"

[[audits.mozilla.audits.quote]]
who = "Mike Hommey <mh+mozilla@glandium.org>"
criteria = "safe-to-deploy"
delta = "1.0.21 -> 1.0.23"
aggregated-from = "https://hg.mozilla.org/mozilla-central/raw-file/tip/supply-chain/audits.toml"

[[audits.mozilla.audits.quote]]
who = "Jan-Erik Rediger <jrediger@mozilla.com>"
criteria = "safe-to-deploy"
delta = "1.0.27 -> 1.0.28"
notes = "Enabled on wasm targets"
aggregated-from = "https://raw.githubusercontent.com/mozilla/glean/main/supply-chain/audits.toml"

[[audits.mozilla.audits.rustc-hash]]
who = "Bobby Holley <bobbyholley@gmail.com>"
criteria = "safe-to-deploy"
version = "1.1.0"
notes = "Straightforward crate with no unsafe code, does what it says on the tin."
aggregated-from = "https://hg.mozilla.org/mozilla-central/raw-file/tip/supply-chain/audits.toml"

[[audits.mozilla.audits.sha2]]
who = "Mike Hommey <mh+mozilla@glandium.org>"
criteria = "safe-to-deploy"
delta = "0.10.2 -> 0.10.6"
aggregated-from = "https://hg.mozilla.org/mozilla-central/raw-file/tip/supply-chain/audits.toml"

[[audits.mozilla.audits.unicode-bidi]]
who = "Makoto Kato <m_kato@ga2.so-net.ne.jp>"
criteria = "safe-to-deploy"
delta = "0.3.8 -> 0.3.13"
aggregated-from = "https://hg.mozilla.org/mozilla-central/raw-file/tip/supply-chain/audits.toml"

[[audits.mozilla.audits.unicode-normalization]]
who = "Mike Hommey <mh+mozilla@glandium.org>"
criteria = "safe-to-deploy"
delta = "0.1.19 -> 0.1.20"
notes = "I am the author of most of these changes upstream, and prepared the release myself, at which point I looked at the other changes since 0.1.19."
aggregated-from = "https://hg.mozilla.org/mozilla-central/raw-file/tip/supply-chain/audits.toml"

[[audits.mozilla.audits.unicode-normalization]]
who = "Mike Hommey <mh+mozilla@glandium.org>"
criteria = "safe-to-deploy"
delta = "0.1.20 -> 0.1.21"
aggregated-from = "https://hg.mozilla.org/mozilla-central/raw-file/tip/supply-chain/audits.toml"

[[audits.mozilla.audits.unicode-normalization]]
who = "Mike Hommey <mh+mozilla@glandium.org>"
criteria = "safe-to-deploy"
delta = "0.1.21 -> 0.1.22"
aggregated-from = "https://hg.mozilla.org/mozilla-central/raw-file/tip/supply-chain/audits.toml"<|MERGE_RESOLUTION|>--- conflicted
+++ resolved
@@ -229,6 +229,13 @@
 user-login = "seanmonstar"
 user-name = "Sean McArthur"
 
+[[publisher.hyper]]
+version = "1.0.0-rc.3"
+when = "2023-02-23"
+user-id = 359
+user-login = "seanmonstar"
+user-name = "Sean McArthur"
+
 [[publisher.hyper-tls]]
 version = "0.5.0"
 when = "2020-12-29"
@@ -1335,14 +1342,11 @@
 version = "0.4.0"
 notes = "Contains `forbid_unsafe` and only uses `std::fmt` from the standard library. Otherwise only contains string manipulation."
 
-<<<<<<< HEAD
-=======
 [[audits.bytecode-alliance.audits.http-body]]
 who = "Pat Hickey <phickey@fastly.com>"
 criteria = "safe-to-deploy"
 version = "1.0.0-rc.2"
 
->>>>>>> b574e2f3
 [[audits.bytecode-alliance.audits.httpdate]]
 who = "Pat Hickey <phickey@fastly.com>"
 criteria = "safe-to-deploy"
