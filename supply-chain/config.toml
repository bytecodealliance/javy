--- conflicted
+++ resolved
@@ -693,13 +693,10 @@
 version = "0.243.0"
 criteria = "safe-to-deploy"
 
-<<<<<<< HEAD
-=======
 [[exemptions.wasmprinter]]
 version = "0.243.0"
 criteria = "safe-to-run"
 
->>>>>>> 4a45585b
 [[exemptions.winapi]]
 version = "0.3.9"
 criteria = "safe-to-deploy"
