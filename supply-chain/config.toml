
# cargo-vet config file

[cargo-vet]
version = "0.9"

[imports.bytecode-alliance]
url = "https://raw.githubusercontent.com/bytecodealliance/wasmtime/main/supply-chain/audits.toml"

[imports.embark-studios]
url = "https://raw.githubusercontent.com/EmbarkStudios/rust-ecosystem/main/audits.toml"

[imports.fermyon]
url = "https://raw.githubusercontent.com/fermyon/spin/main/supply-chain/audits.toml"

[imports.google]
url = "https://raw.githubusercontent.com/google/supply-chain/main/audits.toml"

[imports.isrg]
url = "https://raw.githubusercontent.com/divviup/libprio-rs/main/supply-chain/audits.toml"

[imports.mozilla]
url = "https://raw.githubusercontent.com/mozilla/supply-chain/main/audits.toml"

[policy.javy]
audit-as-crates-io = false

[policy.javy-codegen]
audit-as-crates-io = false

[policy.javy-plugin]
audit-as-crates-io = false

[policy.javy-plugin-api]
audit-as-crates-io = false

[policy.javy-plugin-processing]
audit-as-crates-io = false

[[exemptions.addr2line]]
version = "0.19.0"
criteria = "safe-to-deploy"

[[exemptions.ahash]]
version = "0.8.12"
criteria = "safe-to-deploy"

[[exemptions.aho-corasick]]
version = "1.1.4"
criteria = "safe-to-deploy"

[[exemptions.alloc-no-stdlib]]
version = "2.0.4"
criteria = "safe-to-deploy"

[[exemptions.alloc-stdlib]]
version = "0.2.2"
criteria = "safe-to-deploy"

[[exemptions.arbitrary-json]]
version = "0.1.1"
criteria = "safe-to-deploy"

[[exemptions.ast_node]]
version = "5.0.0"
criteria = "safe-to-deploy"

[[exemptions.autocfg]]
version = "1.5.0"
criteria = "safe-to-deploy"

[[exemptions.base64-simd]]
version = "0.8.0"
criteria = "safe-to-deploy"

[[exemptions.better_scoped_tls]]
version = "1.0.1"
criteria = "safe-to-deploy"

[[exemptions.bindgen]]
version = "0.72.1"
criteria = "safe-to-deploy"

[[exemptions.bitflags]]
version = "2.10.0"
criteria = "safe-to-deploy"

[[exemptions.bitvec]]
version = "1.0.1"
criteria = "safe-to-deploy"

[[exemptions.block-buffer]]
version = "0.10.4"
criteria = "safe-to-deploy"

[[exemptions.brotli]]
version = "8.0.2"
criteria = "safe-to-deploy"

[[exemptions.brotli-decompressor]]
version = "5.0.0"
criteria = "safe-to-deploy"

[[exemptions.bytes-str]]
version = "0.2.7"
criteria = "safe-to-deploy"

[[exemptions.camino]]
version = "1.2.1"
criteria = "safe-to-deploy"

[[exemptions.cargo-platform]]
version = "0.1.9"
criteria = "safe-to-deploy"

[[exemptions.cc]]
version = "1.2.44"
criteria = "safe-to-deploy"

[[exemptions.clang-sys]]
version = "1.8.1"
criteria = "safe-to-deploy"

[[exemptions.codespan-reporting]]
version = "0.13.1"
criteria = "safe-to-deploy"

[[exemptions.console]]
version = "0.15.11"
criteria = "safe-to-run"

[[exemptions.convert_case]]
version = "0.8.0"
criteria = "safe-to-deploy"

[[exemptions.convert_case]]
version = "0.10.0"
criteria = "safe-to-deploy"

[[exemptions.cpp_demangle]]
version = "0.4.5"
criteria = "safe-to-deploy"

[[exemptions.cpufeatures]]
version = "0.2.17"
criteria = "safe-to-deploy"

[[exemptions.crc32fast]]
version = "1.5.0"
criteria = "safe-to-deploy"

[[exemptions.crossbeam-deque]]
version = "0.8.6"
criteria = "safe-to-deploy"

[[exemptions.crossbeam-epoch]]
version = "0.9.18"
criteria = "safe-to-deploy"

[[exemptions.crossbeam-utils]]
version = "0.8.20"
criteria = "safe-to-deploy"

[[exemptions.darling]]
version = "0.20.11"
criteria = "safe-to-deploy"

[[exemptions.darling_core]]
version = "0.20.11"
criteria = "safe-to-deploy"

[[exemptions.darling_macro]]
version = "0.20.11"
criteria = "safe-to-deploy"

[[exemptions.data-encoding]]
version = "2.9.0"
criteria = "safe-to-deploy"

[[exemptions.derive_builder]]
version = "0.20.2"
criteria = "safe-to-deploy"

[[exemptions.derive_builder_core]]
version = "0.20.2"
criteria = "safe-to-deploy"

[[exemptions.derive_builder_macro]]
version = "0.20.2"
criteria = "safe-to-deploy"

[[exemptions.digest]]
version = "0.10.6"
criteria = "safe-to-deploy"

[[exemptions.directories-next]]
version = "2.0.0"
criteria = "safe-to-deploy"

[[exemptions.dirs-sys-next]]
version = "0.1.2"
criteria = "safe-to-deploy"

[[exemptions.encode_unicode]]
version = "1.0.0"
criteria = "safe-to-run"

[[exemptions.env_logger]]
version = "0.8.4"
criteria = "safe-to-deploy"

[[exemptions.fallible-iterator]]
version = "0.2.0"
criteria = "safe-to-deploy"

[[exemptions.fd-lock]]
version = "4.0.4"
criteria = "safe-to-deploy"

[[exemptions.find-msvc-tools]]
version = "0.1.0"
criteria = "safe-to-deploy"

[[exemptions.float-cmp]]
version = "0.10.0"
criteria = "safe-to-deploy"

[[exemptions.from_variant]]
version = "3.0.0"
criteria = "safe-to-deploy"

[[exemptions.fs-set-times]]
version = "0.20.3"
criteria = "safe-to-deploy"

[[exemptions.funty]]
version = "2.0.0"
criteria = "safe-to-deploy"

[[exemptions.futures-task]]
version = "0.3.21"
criteria = "safe-to-deploy"

[[exemptions.futures-util]]
version = "0.3.21"
criteria = "safe-to-deploy"

[[exemptions.generic-array]]
version = "0.14.9"
criteria = "safe-to-deploy"

[[exemptions.getrandom]]
version = "0.2.16"
criteria = "safe-to-deploy"

[[exemptions.getrandom]]
version = "0.3.4"
criteria = "safe-to-deploy"

[[exemptions.gimli]]
version = "0.26.2"
criteria = "safe-to-deploy"

[[exemptions.halfbrown]]
version = "0.4.0"
criteria = "safe-to-deploy"

[[exemptions.hermit-abi]]
version = "0.3.9"
criteria = "safe-to-deploy"

[[exemptions.hstr]]
version = "3.0.3"
criteria = "safe-to-deploy"

[[exemptions.icu_collections]]
version = "2.1.1"
criteria = "safe-to-deploy"

[[exemptions.icu_locale_core]]
version = "2.1.1"
criteria = "safe-to-deploy"

[[exemptions.icu_normalizer]]
version = "2.1.1"
criteria = "safe-to-deploy"

[[exemptions.icu_normalizer_data]]
version = "2.1.1"
criteria = "safe-to-deploy"

[[exemptions.icu_properties]]
version = "2.1.1"
criteria = "safe-to-deploy"

[[exemptions.icu_properties_data]]
version = "2.1.1"
criteria = "safe-to-deploy"

[[exemptions.icu_provider]]
version = "2.1.1"
criteria = "safe-to-deploy"

[[exemptions.if_chain]]
version = "1.0.3"
criteria = "safe-to-deploy"

[[exemptions.im-rc]]
version = "15.1.0"
criteria = "safe-to-deploy"

[[exemptions.insta]]
version = "1.44.3"
criteria = "safe-to-run"

[[exemptions.io-lifetimes]]
version = "2.0.4"
criteria = "safe-to-deploy"

[[exemptions.ipnet]]
version = "2.11.0"
criteria = "safe-to-deploy"

[[exemptions.is-macro]]
version = "0.3.7"
criteria = "safe-to-deploy"

[[exemptions.itertools]]
version = "0.10.3"
criteria = "safe-to-deploy"

[[exemptions.itertools]]
version = "0.13.0"
criteria = "safe-to-deploy"

[[exemptions.jobserver]]
version = "0.1.34"
criteria = "safe-to-deploy"

[[exemptions.js-sys]]
version = "0.3.82"
criteria = "safe-to-deploy"

[[exemptions.libc]]
version = "0.2.177"
criteria = "safe-to-deploy"

[[exemptions.libloading]]
version = "0.8.9"
criteria = "safe-to-deploy"

[[exemptions.libm]]
version = "0.2.15"
criteria = "safe-to-deploy"

[[exemptions.libredox]]
version = "0.1.10"
criteria = "safe-to-deploy"

[[exemptions.litemap]]
version = "0.8.1"
criteria = "safe-to-deploy"

[[exemptions.mach2]]
version = "0.4.3"
criteria = "safe-to-deploy"

[[exemptions.maybe-owned]]
version = "0.3.4"
criteria = "safe-to-deploy"

[[exemptions.memchr]]
version = "2.7.6"
criteria = "safe-to-deploy"

[[exemptions.minimal-lexical]]
version = "0.2.1"
criteria = "safe-to-deploy"

[[exemptions.mio]]
version = "1.1.0"
criteria = "safe-to-deploy"

[[exemptions.new_debug_unreachable]]
version = "1.0.6"
criteria = "safe-to-deploy"

[[exemptions.num-bigint]]
version = "0.4.6"
criteria = "safe-to-deploy"

[[exemptions.num_cpus]]
version = "1.17.0"
criteria = "safe-to-deploy"

[[exemptions.object]]
version = "0.36.0"
criteria = "safe-to-deploy"

[[exemptions.once_cell]]
version = "1.16.0"
criteria = "safe-to-deploy"

[[exemptions.outref]]
version = "0.5.2"
criteria = "safe-to-deploy"

[[exemptions.par-core]]
version = "2.0.0"
criteria = "safe-to-deploy"

[[exemptions.petgraph]]
version = "0.6.5"
criteria = "safe-to-deploy"

[[exemptions.phf]]
version = "0.11.3"
criteria = "safe-to-deploy"

[[exemptions.phf_generator]]
version = "0.11.3"
criteria = "safe-to-deploy"

[[exemptions.phf_macros]]
version = "0.11.3"
criteria = "safe-to-deploy"

[[exemptions.phf_shared]]
version = "0.11.3"
criteria = "safe-to-deploy"

[[exemptions.pkg-config]]
version = "0.3.32"
criteria = "safe-to-deploy"

[[exemptions.potential_utf]]
version = "0.1.4"
criteria = "safe-to-deploy"

[[exemptions.ppv-lite86]]
version = "0.2.21"
criteria = "safe-to-deploy"

[[exemptions.proc-macro-crate]]
version = "3.4.0"
criteria = "safe-to-deploy"

[[exemptions.r-efi]]
version = "5.3.0"
criteria = "safe-to-deploy"

[[exemptions.radium]]
version = "0.7.0"
criteria = "safe-to-deploy"

[[exemptions.rand_xoshiro]]
version = "0.6.0"
criteria = "safe-to-deploy"

[[exemptions.redox_users]]
version = "0.4.6"
criteria = "safe-to-deploy"

[[exemptions.regex]]
version = "1.12.2"
criteria = "safe-to-deploy"

[[exemptions.regex-automata]]
version = "0.4.13"
criteria = "safe-to-deploy"

[[exemptions.regex-syntax]]
version = "0.8.8"
criteria = "safe-to-deploy"

[[exemptions.relative-path]]
version = "2.0.1"
criteria = "safe-to-deploy"

[[exemptions.rquickjs]]
version = "0.10.0"
criteria = "safe-to-deploy"

[[exemptions.rquickjs-core]]
version = "0.10.0"
criteria = "safe-to-deploy"

[[exemptions.rquickjs-macro]]
version = "0.10.0"
criteria = "safe-to-deploy"

[[exemptions.rquickjs-sys]]
version = "0.10.0"
criteria = "safe-to-deploy"

[[exemptions.rustc-demangle]]
version = "0.1.26"
criteria = "safe-to-deploy"

[[exemptions.ryu-js]]
version = "1.0.2"
criteria = "safe-to-deploy"

[[exemptions.scoped-tls]]
version = "1.0.1"
criteria = "safe-to-deploy"

[[exemptions.semver]]
version = "1.0.27"
criteria = "safe-to-deploy"

[[exemptions.serde-transcode]]
version = "1.1.1"
criteria = "safe-to-deploy"

[[exemptions.simd-json]]
version = "0.17.0"
criteria = "safe-to-deploy"

[[exemptions.simdutf8]]
version = "0.1.5"
criteria = "safe-to-deploy"

[[exemptions.siphasher]]
version = "0.3.11"
criteria = "safe-to-deploy"

[[exemptions.sized-chunks]]
version = "0.6.5"
criteria = "safe-to-deploy"

[[exemptions.smartstring]]
version = "1.0.1"
criteria = "safe-to-deploy"

[[exemptions.socket2]]
version = "0.6.1"
criteria = "safe-to-deploy"

[[exemptions.stable_deref_trait]]
version = "1.2.1"
criteria = "safe-to-deploy"

[[exemptions.string_enum]]
version = "1.0.2"
criteria = "safe-to-deploy"

[[exemptions.swc_allocator]]
version = "4.0.1"
criteria = "safe-to-deploy"

[[exemptions.swc_atoms]]
version = "9.0.0"
criteria = "safe-to-deploy"

[[exemptions.swc_common]]
version = "18.0.0"
criteria = "safe-to-deploy"

[[exemptions.swc_core]]
version = "49.0.0"
criteria = "safe-to-deploy"

[[exemptions.swc_ecma_ast]]
version = "19.0.0"
criteria = "safe-to-deploy"

[[exemptions.swc_ecma_parser]]
version = "28.0.0"
criteria = "safe-to-deploy"

[[exemptions.swc_ecma_transforms_base]]
version = "31.0.0"
criteria = "safe-to-deploy"

[[exemptions.swc_ecma_utils]]
version = "25.0.0"
criteria = "safe-to-deploy"

[[exemptions.swc_ecma_visit]]
version = "19.0.0"
criteria = "safe-to-deploy"

[[exemptions.swc_eq_ignore_macros]]
version = "1.0.1"
criteria = "safe-to-deploy"

[[exemptions.swc_macros_common]]
version = "1.0.1"
criteria = "safe-to-deploy"

[[exemptions.swc_sourcemap]]
version = "9.3.4"
criteria = "safe-to-deploy"

[[exemptions.swc_visit]]
version = "2.0.1"
criteria = "safe-to-deploy"

[[exemptions.tempfile]]
version = "3.23.0"
criteria = "safe-to-deploy"

[[exemptions.tinystr]]
version = "0.8.2"
criteria = "safe-to-deploy"

[[exemptions.tokio]]
version = "1.48.0"
criteria = "safe-to-deploy"

[[exemptions.triomphe]]
version = "0.1.15"
criteria = "safe-to-deploy"

[[exemptions.typenum]]
version = "1.19.0"
criteria = "safe-to-deploy"

[[exemptions.unicode-id-start]]
version = "1.4.0"
criteria = "safe-to-deploy"

[[exemptions.uuid]]
version = "1.19.0"
criteria = "safe-to-deploy"

[[exemptions.value-trait]]
version = "0.12.1"
criteria = "safe-to-deploy"

[[exemptions.vergen]]
version = "9.0.6"
criteria = "safe-to-deploy"

[[exemptions.vergen-lib]]
version = "0.1.6"
criteria = "safe-to-deploy"

[[exemptions.version_check]]
version = "0.9.5"
criteria = "safe-to-deploy"

[[exemptions.vsimd]]
version = "0.8.0"
criteria = "safe-to-deploy"

[[exemptions.walrus]]
version = "0.24.4"
criteria = "safe-to-deploy"

[[exemptions.walrus-macro]]
version = "0.24.0"
criteria = "safe-to-deploy"

[[exemptions.wasm-bindgen]]
version = "0.2.105"
criteria = "safe-to-deploy"

[[exemptions.wasm-bindgen-macro]]
version = "0.2.105"
criteria = "safe-to-deploy"

[[exemptions.wasm-bindgen-macro-support]]
version = "0.2.105"
criteria = "safe-to-deploy"

[[exemptions.wasm-bindgen-shared]]
version = "0.2.105"
criteria = "safe-to-deploy"

[[exemptions.wasm-encoder]]
version = "0.243.0"
criteria = "safe-to-run"

[[exemptions.wasm-metadata]]
version = "0.243.0"
criteria = "safe-to-run"

[[exemptions.wasm-opt]]
version = "0.116.1"
criteria = "safe-to-deploy"

[[exemptions.wasm-opt-cxx-sys]]
version = "0.116.0"
criteria = "safe-to-deploy"

[[exemptions.wasm-opt-sys]]
version = "0.116.0"
criteria = "safe-to-deploy"

[[exemptions.wasmparser]]
version = "0.243.0"
<<<<<<< HEAD
criteria = "safe-to-deploy"
=======
criteria = "safe-to-run"
>>>>>>> 9a754607

[[exemptions.winapi]]
version = "0.3.9"
criteria = "safe-to-deploy"

[[exemptions.winapi-i686-pc-windows-gnu]]
version = "0.4.0"
criteria = "safe-to-deploy"

[[exemptions.winapi-util]]
version = "0.1.11"
criteria = "safe-to-deploy"

[[exemptions.winapi-x86_64-pc-windows-gnu]]
version = "0.4.0"
criteria = "safe-to-deploy"

[[exemptions.windows-core]]
version = "0.62.2"
criteria = "safe-to-deploy"

[[exemptions.windows-implement]]
version = "0.60.2"
criteria = "safe-to-deploy"

[[exemptions.windows-interface]]
version = "0.59.3"
criteria = "safe-to-deploy"

[[exemptions.windows-result]]
version = "0.4.1"
criteria = "safe-to-deploy"

[[exemptions.windows-strings]]
version = "0.5.1"
criteria = "safe-to-deploy"

[[exemptions.wit-bindgen]]
version = "0.48.1"
criteria = "safe-to-deploy"

[[exemptions.wit-bindgen-core]]
version = "0.48.1"
criteria = "safe-to-deploy"

[[exemptions.wit-bindgen-rust]]
version = "0.48.1"
criteria = "safe-to-deploy"

[[exemptions.wit-bindgen-rust-macro]]
version = "0.48.1"
criteria = "safe-to-deploy"

<<<<<<< HEAD
[[exemptions.wit-parser]]
version = "0.243.0"
criteria = "safe-to-deploy"
=======
[[exemptions.wit-component]]
version = "0.243.0"
criteria = "safe-to-run"

[[exemptions.wit-parser]]
version = "0.243.0"
criteria = "safe-to-run"
>>>>>>> 9a754607

[[exemptions.witx]]
version = "0.9.1"
criteria = "safe-to-deploy"

[[exemptions.writeable]]
version = "0.6.2"
criteria = "safe-to-deploy"

[[exemptions.wyz]]
version = "0.5.1"
criteria = "safe-to-deploy"

[[exemptions.yoke]]
version = "0.8.1"
criteria = "safe-to-deploy"

[[exemptions.yoke-derive]]
version = "0.8.1"
criteria = "safe-to-deploy"

[[exemptions.zerocopy]]
version = "0.8.27"
criteria = "safe-to-deploy"

[[exemptions.zerocopy-derive]]
version = "0.8.27"
criteria = "safe-to-deploy"

[[exemptions.zerotrie]]
version = "0.2.3"
criteria = "safe-to-deploy"

[[exemptions.zerovec]]
version = "0.11.5"
criteria = "safe-to-deploy"

[[exemptions.zerovec-derive]]
version = "0.11.2"
criteria = "safe-to-deploy"

[[exemptions.zstd]]
version = "0.13.3"
criteria = "safe-to-deploy"

[[exemptions.zstd-safe]]
version = "7.2.4"
criteria = "safe-to-deploy"

[[exemptions.zstd-sys]]
version = "2.0.16+zstd.1.5.7"
criteria = "safe-to-deploy"<|MERGE_RESOLUTION|>--- conflicted
+++ resolved
@@ -691,11 +691,7 @@
 
 [[exemptions.wasmparser]]
 version = "0.243.0"
-<<<<<<< HEAD
-criteria = "safe-to-deploy"
-=======
-criteria = "safe-to-run"
->>>>>>> 9a754607
+criteria = "safe-to-deploy"
 
 [[exemptions.winapi]]
 version = "0.3.9"
@@ -749,19 +745,13 @@
 version = "0.48.1"
 criteria = "safe-to-deploy"
 
-<<<<<<< HEAD
-[[exemptions.wit-parser]]
-version = "0.243.0"
-criteria = "safe-to-deploy"
-=======
 [[exemptions.wit-component]]
 version = "0.243.0"
 criteria = "safe-to-run"
 
 [[exemptions.wit-parser]]
 version = "0.243.0"
-criteria = "safe-to-run"
->>>>>>> 9a754607
+criteria = "safe-to-deploy"
 
 [[exemptions.witx]]
 version = "0.9.1"
