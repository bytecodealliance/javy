--- conflicted
+++ resolved
@@ -358,10 +358,6 @@
 version = "0.4.21"
 criteria = "safe-to-deploy"
 
-[[exemptions.log]]
-version = "0.4.21"
-criteria = "safe-to-deploy"
-
 [[exemptions.mach]]
 version = "0.3.2"
 criteria = "safe-to-deploy"
@@ -654,25 +650,10 @@
 version = "0.11.0"
 criteria = "safe-to-deploy"
 
-<<<<<<< HEAD
-=======
 [[exemptions.tinyvec_macros]]
 version = "0.1.1"
 criteria = "safe-to-deploy"
 
-[[exemptions.toml]]
-version = "0.5.7"
-criteria = "safe-to-deploy"
-
-[[exemptions.toml_datetime]]
-version = "0.6.5"
-criteria = "safe-to-deploy"
-
-[[exemptions.toml_edit]]
-version = "0.19.15"
-criteria = "safe-to-deploy"
-
->>>>>>> f36333f9
 [[exemptions.tower]]
 version = "0.4.13"
 criteria = "safe-to-deploy"
@@ -749,10 +730,6 @@
 version = "0.2.92"
 criteria = "safe-to-deploy"
 
-[[exemptions.wasm-encoder]]
-version = "0.202.0"
-criteria = "safe-to-deploy"
-
 [[exemptions.wasm-opt]]
 version = "0.116.1"
 criteria = "safe-to-deploy"
@@ -787,10 +764,6 @@
 
 [[exemptions.winapi-x86_64-pc-windows-gnu]]
 version = "0.4.0"
-criteria = "safe-to-deploy"
-
-[[exemptions.winnow]]
-version = "0.5.40"
 criteria = "safe-to-deploy"
 
 [[exemptions.witx]]
