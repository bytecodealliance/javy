//! JS APIs for Javy.
//!
//! This crate provides JS APIs you can add to Javy.
//!
//! Example usage:
//! ```
//! # use anyhow::{anyhow, Error, Result};
//! use javy::{quickjs::JSValue, Runtime};
//! use javy_apis::RuntimeExt;
//!
//! let runtime = Runtime::new_with_defaults()?;
//! let context = runtime.context();
//! context.global_object()?.set_property(
//!    "print",
//!    context.wrap_callback(move |_ctx, _this, args| {
//!        let str = args
//!            .first()
//!            .ok_or(anyhow!("Need to pass an argument"))?
//!            .to_string();
//!        println!("{str}");
//!        Ok(JSValue::Undefined)
//!    })?,
//! )?;
//! context.eval_global("hello.js", "print('hello!');")?;
//! # Ok::<(), Error>(())
//! ```

use anyhow::Result;
use javy::Runtime;

pub use api_config::APIConfig;
#[cfg(feature = "console")]
pub use console::LogStream;
pub use runtime_ext::RuntimeExt;

mod api_config;
#[cfg(feature = "console")]
mod console;
mod runtime_ext;
<<<<<<< HEAD
#[cfg(feature = "text_encoding")]
mod text_encoding;
=======
#[cfg(feature = "stream_io")]
mod stream_io;
>>>>>>> 06244903

pub(crate) trait JSApiSet {
    fn register(&self, runtime: &Runtime, config: &APIConfig) -> Result<()>;
}

/// Adds enabled JS APIs to the provided [`Runtime`].
///
/// ## Example
/// ```
/// # use anyhow::Error;
/// # use javy::Runtime;
/// # use javy_apis::APIConfig;
/// let runtime = Runtime::default();
/// javy_apis::add_to_runtime(&runtime, APIConfig::default())?;
/// # Ok::<(), Error>(())
/// ```
pub fn add_to_runtime(runtime: &Runtime, config: APIConfig) -> Result<()> {
    #[cfg(feature = "console")]
    console::Console::new().register(runtime, &config)?;
<<<<<<< HEAD
    #[cfg(feature = "text_encoding")]
    text_encoding::TextEncoding.register(runtime, &config)?;
=======
    #[cfg(feature = "stream_io")]
    stream_io::StreamIO.register(runtime, &config)?;
>>>>>>> 06244903
    Ok(())
}<|MERGE_RESOLUTION|>--- conflicted
+++ resolved
@@ -37,13 +37,10 @@
 #[cfg(feature = "console")]
 mod console;
 mod runtime_ext;
-<<<<<<< HEAD
+#[cfg(feature = "stream_io")]
+mod stream_io;
 #[cfg(feature = "text_encoding")]
 mod text_encoding;
-=======
-#[cfg(feature = "stream_io")]
-mod stream_io;
->>>>>>> 06244903
 
 pub(crate) trait JSApiSet {
     fn register(&self, runtime: &Runtime, config: &APIConfig) -> Result<()>;
@@ -63,12 +60,9 @@
 pub fn add_to_runtime(runtime: &Runtime, config: APIConfig) -> Result<()> {
     #[cfg(feature = "console")]
     console::Console::new().register(runtime, &config)?;
-<<<<<<< HEAD
+    #[cfg(feature = "stream_io")]
+    stream_io::StreamIO.register(runtime, &config)?;
     #[cfg(feature = "text_encoding")]
     text_encoding::TextEncoding.register(runtime, &config)?;
-=======
-    #[cfg(feature = "stream_io")]
-    stream_io::StreamIO.register(runtime, &config)?;
->>>>>>> 06244903
     Ok(())
 }