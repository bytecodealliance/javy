--- conflicted
+++ resolved
@@ -7,11 +7,8 @@
 
 [features]
 console = []
-<<<<<<< HEAD
+stream_io = []
 text_encoding = []
-=======
-stream_io = []
->>>>>>> 06244903
 
 [dependencies]
 anyhow = { workspace = true }
