--- conflicted
+++ resolved
@@ -24,17 +24,14 @@
 uuid = { version = "0.8", features = ["v4"] }
 lazy_static = "1.4"
 serde = { version = "1.0", default-features = false, features = ["derive"] }
-<<<<<<< HEAD
+criterion = "0.3"
+num-format = "0.4.3"
 
 [build-dependencies]
 wizer = { git = "https://github.com/bytecodealliance/wizer", branch = "main" }
 anyhow = "1.0"
 binaryen = "0.12.0"
-=======
-criterion = "0.3"
-num-format = "0.4.3"
 
 [[bench]]
 name = "benchmark"
-harness = false
->>>>>>> 26370af0
+harness = false