[package]
name = "javy"
version.workspace = true
authors.workspace = true
edition.workspace = true
license.workspace = true
build = "build.rs"

[[bin]]
name = "javy"

[features]
dump_wat = ["dep:wasmprinter"]
experimental_event_loop = []

[dependencies]
wizer = "1.6.0"
which = "4.2"
structopt = "0.3"
anyhow = { workspace = true }
tempfile = "3.2.0"
binaryen = { git = "https://github.com/pepyakin/binaryen-rs" }
brotli = "3.3.4"
wasm-encoder = "0.20"
wasmprinter = { version = "0.2.45", optional = true }
wasmtime = { workspace = true }
wasmtime-wasi = { workspace = true }
wasi-common = { workspace = true }
wasmparser = "0.101.0"
<<<<<<< HEAD
leb128 = "0.2.5"
=======
>>>>>>> 5b0af43e

[dev-dependencies]
serde_json = "1.0"
uuid = { version = "0.8", features = ["v4"] }
lazy_static = "1.4"
serde = { version = "1.0", default-features = false, features = ["derive"] }
criterion = "0.3"
num-format = "0.4.3"

[[bench]]
name = "benchmark"
harness = false<|MERGE_RESOLUTION|>--- conflicted
+++ resolved
@@ -27,10 +27,7 @@
 wasmtime-wasi = { workspace = true }
 wasi-common = { workspace = true }
 wasmparser = "0.101.0"
-<<<<<<< HEAD
 leb128 = "0.2.5"
-=======
->>>>>>> 5b0af43e
 
 [dev-dependencies]
 serde_json = "1.0"
