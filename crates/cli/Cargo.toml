--- conflicted
+++ resolved
@@ -1,15 +1,10 @@
 [package]
 name = "javy"
-<<<<<<< HEAD
-version = "0.4.0"
-authors = ["Saúl Cabrera <saulecabrera@gmail.com>"]
-edition = "2018"
-=======
+# version = "0.4.0"
 version.workspace = true
 authors.workspace = true
 edition.workspace = true
 license.workspace = true
->>>>>>> d83a3c9a
 build = "build.rs"
 
 [[bin]]
@@ -20,14 +15,11 @@
 structopt = "0.3"
 anyhow = { workspace = true }
 tempfile = "3.2.0"
-<<<<<<< HEAD
 tera = "1.15"
 wat = "1.0.36"
-=======
 binaryen = "0.12.0"
 parity-wasm = { version = "0.45.0", features = ["bulk"] }
 brotli = "3.3.4"
->>>>>>> d83a3c9a
 
 [dev-dependencies]
 wasmtime = { workspace = true }
@@ -41,9 +33,9 @@
 num-format = "0.4.3"
 
 [build-dependencies]
+binaryen = "0.12.0"
 wizer = { git = "https://github.com/bytecodealliance/wizer", branch = "main" }
 anyhow = "1.0"
-binaryen = "0.12.0"
 
 [[bench]]
 name = "benchmark"
