--- conflicted
+++ resolved
@@ -1,15 +1,9 @@
 [package]
 name = "javy"
-<<<<<<< HEAD
-version = "0.4.0"
-authors = ["Saúl Cabrera <saulecabrera@gmail.com>"]
-edition = "2018"
-=======
 version.workspace = true
 authors.workspace = true
 edition.workspace = true
 license.workspace = true
->>>>>>> 1f06be8c
 build = "build.rs"
 
 [[bin]]
@@ -20,23 +14,14 @@
 structopt = "0.3"
 anyhow = { workspace = true }
 tempfile = "3.2.0"
-<<<<<<< HEAD
 tera = "1.15"
 wat = "1.0.36"
-wasmtime = "0.34.2"
-wasmtime-wasi = "0.34.2"
 base64 = "0.13.0"
-
-[dev-dependencies]
-wasi-common = "0.34.2"
-=======
-binaryen = "0.12.0"
 
 [dev-dependencies]
 wasmtime = { workspace = true }
 wasmtime-wasi = { workspace = true }
 wasi-common = { workspace = true }
->>>>>>> 1f06be8c
 serde_json = "1.0"
 uuid = { version = "0.8", features = ["v4"] }
 lazy_static = "1.4"
