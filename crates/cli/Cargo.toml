[package]
name = "javy"
# version = "0.4.0"
version.workspace = true
authors.workspace = true
edition.workspace = true
license.workspace = true
build = "build.rs"

[[bin]]
name = "javy"

[dependencies]
which = "4.2"
structopt = "0.3"
anyhow = { workspace = true }
tempfile = "3.2.0"
tera = "1.15"
wat = "1.0.36"
<<<<<<< HEAD
wasmtime = "0.34.2"
wasmtime-wasi = "0.34.2"
base64 = "0.13.0"

[dev-dependencies]
wasi-common = "0.34.2"
=======
binaryen = "0.12.0"
parity-wasm = { version = "0.45.0", features = ["bulk"] }
brotli = "3.3.4"

[dev-dependencies]
wasmtime = { workspace = true }
wasmtime-wasi = { workspace = true }
wasi-common = { workspace = true }
>>>>>>> 32c73fb7
serde_json = "1.0"
uuid = { version = "0.8", features = ["v4"] }
lazy_static = "1.4"
serde = { version = "1.0", default-features = false, features = ["derive"] }
criterion = "0.3"
num-format = "0.4.3"

[build-dependencies]
binaryen = "0.12.0"
wizer = { git = "https://github.com/bytecodealliance/wizer", branch = "main" }
anyhow = "1.0"

[[bench]]
name = "benchmark"
harness = false<|MERGE_RESOLUTION|>--- conflicted
+++ resolved
@@ -1,6 +1,5 @@
 [package]
 name = "javy"
-# version = "0.4.0"
 version.workspace = true
 authors.workspace = true
 edition.workspace = true
@@ -17,29 +16,21 @@
 tempfile = "3.2.0"
 tera = "1.15"
 wat = "1.0.36"
-<<<<<<< HEAD
 wasmtime = "0.34.2"
 wasmtime-wasi = "0.34.2"
 base64 = "0.13.0"
-
-[dev-dependencies]
-wasi-common = "0.34.2"
-=======
 binaryen = "0.12.0"
 parity-wasm = { version = "0.45.0", features = ["bulk"] }
 brotli = "3.3.4"
 
 [dev-dependencies]
-wasmtime = { workspace = true }
-wasmtime-wasi = { workspace = true }
-wasi-common = { workspace = true }
->>>>>>> 32c73fb7
 serde_json = "1.0"
 uuid = { version = "0.8", features = ["v4"] }
 lazy_static = "1.4"
 serde = { version = "1.0", default-features = false, features = ["derive"] }
 criterion = "0.3"
 num-format = "0.4.3"
+wasi-common = "0.34.2"
 
 [build-dependencies]
 binaryen = "0.12.0"
