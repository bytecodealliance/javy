mod bytecode;
mod codegen;
mod commands;
mod js;
mod option;
mod providers;
mod wit;

use crate::codegen::WitOptions;
use crate::commands::{Cli, Command, EmitProviderCommandOpts};
use anyhow::Result;
use clap::Parser;
use codegen::{CodeGenBuilder, DynamicGenerator, ImportNamespace, StaticGenerator};
use commands::{CodegenOptionGroup, JsOptionGroup};
use javy_config::Config;
use js::JS;
use providers::Provider;
use std::fs;
use std::fs::File;
use std::io::Write;

fn main() -> Result<()> {
    let args = Cli::parse();

    match &args.command {
        Command::EmitProvider(opts) => emit_provider(opts),
        Command::Compile(opts) => {
            eprintln!(
                r#"
                The `compile` command will be deprecated in the next major
                release of the CLI (v4.0.0)

                Refer to https://github.com/bytecodealliance/javy/issues/702 for
                details.
                
                Use the `build` command instead.
            "#
            );

            let js = JS::from_file(&opts.input)?;
            let mut builder = CodeGenBuilder::new();
            builder
                .wit_opts(WitOptions::from_tuple((
                    opts.wit.clone(),
                    opts.wit_world.clone(),
                ))?)
                .source_compression(!opts.no_source_compression)
<<<<<<< HEAD
                .import_namespace(ImportNamespace::JavyQuickJsProviderV2);
=======
                .provider(Provider::V2);
>>>>>>> 1ffa0a76

            let config = Config::default();
            let mut gen = if opts.dynamic {
                builder.build::<DynamicGenerator>(config)?
            } else {
                builder.build::<StaticGenerator>(config)?
            };

            let wasm = gen.generate(&js)?;

            fs::write(&opts.output, wasm)?;
            Ok(())
        }
        Command::Build(opts) => {
            let js = JS::from_file(&opts.input)?;
            let codegen: CodegenOptionGroup = opts.codegen.clone().try_into()?;
            let mut builder = CodeGenBuilder::new();
            builder
                .wit_opts(codegen.wit)
                .source_compression(codegen.source_compression)
<<<<<<< HEAD
                .import_namespace(ImportNamespace::FromProvider);
=======
                .provider(Provider::Default);
>>>>>>> 1ffa0a76

            let js_opts: JsOptionGroup = opts.js.clone().into();
            let mut gen = if codegen.dynamic {
                builder.build::<DynamicGenerator>(js_opts.into())?
            } else {
                builder.build::<StaticGenerator>(js_opts.into())?
            };

            let wasm = gen.generate(&js)?;

            fs::write(&opts.output, wasm)?;
            Ok(())
        }
    }
}

fn emit_provider(opts: &EmitProviderCommandOpts) -> Result<()> {
    let mut file: Box<dyn Write> = match opts.out.as_ref() {
        Some(path) => Box::new(File::create(path)?),
        _ => Box::new(std::io::stdout()),
    };
    file.write_all(Provider::Default.as_bytes())?;
    Ok(())
}<|MERGE_RESOLUTION|>--- conflicted
+++ resolved
@@ -10,7 +10,7 @@
 use crate::commands::{Cli, Command, EmitProviderCommandOpts};
 use anyhow::Result;
 use clap::Parser;
-use codegen::{CodeGenBuilder, DynamicGenerator, ImportNamespace, StaticGenerator};
+use codegen::{CodeGenBuilder, DynamicGenerator, StaticGenerator};
 use commands::{CodegenOptionGroup, JsOptionGroup};
 use javy_config::Config;
 use js::JS;
@@ -45,11 +45,7 @@
                     opts.wit_world.clone(),
                 ))?)
                 .source_compression(!opts.no_source_compression)
-<<<<<<< HEAD
-                .import_namespace(ImportNamespace::JavyQuickJsProviderV2);
-=======
                 .provider(Provider::V2);
->>>>>>> 1ffa0a76
 
             let config = Config::default();
             let mut gen = if opts.dynamic {
@@ -70,11 +66,7 @@
             builder
                 .wit_opts(codegen.wit)
                 .source_compression(codegen.source_compression)
-<<<<<<< HEAD
-                .import_namespace(ImportNamespace::FromProvider);
-=======
                 .provider(Provider::Default);
->>>>>>> 1ffa0a76
 
             let js_opts: JsOptionGroup = opts.js.clone().into();
             let mut gen = if codegen.dynamic {
