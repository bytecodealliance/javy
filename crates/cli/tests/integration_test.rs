--- conflicted
+++ resolved
@@ -79,72 +79,9 @@
     let mut runner = builder.input("logging.js").build()?;
 
     let (output, logs, fuel_consumed) = run(&mut runner, &[]);
-<<<<<<< HEAD
-=======
-    assert!(output.is_empty());
-    assert_eq!(
-        "hello world from console.log\nhello world from console.error\n",
-        logs.as_str(),
-    );
-    assert_fuel_consumed_within_threshold(35_042, fuel_consumed);
-    Ok(())
-}
-
-#[javy_cli_test(commands(not(Compile)))]
-fn test_logging_without_redirect(builder: &mut Builder) -> Result<()> {
-    let mut runner = builder
-        .input("logging.js")
-        .redirect_stdout_to_stderr(false)
-        .build()?;
-
-    let (output, logs, fuel_consumed) = run(&mut runner, &[]);
->>>>>>> dd36f478
     assert_eq!(b"hello world from console.log\n".to_vec(), output);
     assert_eq!("hello world from console.error\n", logs.as_str());
     assert_fuel_consumed_within_threshold(35_860, fuel_consumed);
-    Ok(())
-}
-
-<<<<<<< HEAD
-#[javy_cli_test(commands(not(Compile)), root = "tests/dynamic-linking-scripts")]
-fn test_javy_json_enabled(builder: &mut Builder) -> Result<()> {
-    let mut runner = builder.input("javy-json-id.js").build()?;
-
-    let input = "{\"x\":5}";
-    let (output, logs, _) = run(&mut runner, input.as_bytes());
-
-    assert_eq!(logs, "undefined\n");
-    assert_eq!(String::from_utf8(output)?, input);
-
-    Ok(())
-}
-
-#[javy_cli_test(commands(not(Compile)), root = "tests/dynamic-linking-scripts")]
-fn test_javy_json_disabled(builder: &mut Builder) -> Result<()> {
-    let mut runner = builder
-        .input("javy-json-id.js")
-        .simd_json_builtins(false)
-        .build()?;
-
-    let result = runner.exec(&[]);
-    assert!(result.is_err());
-
-=======
-#[javy_cli_test(commands(not(Compile)))]
-fn test_logging_with_redirect(builder: &mut Builder) -> Result<()> {
-    let mut runner = builder
-        .input("logging.js")
-        .redirect_stdout_to_stderr(true)
-        .build()?;
-
-    let (output, logs, fuel_consumed) = run(&mut runner, &[]);
-    assert!(output.is_empty());
-    assert_eq!(
-        "hello world from console.log\nhello world from console.error\n",
-        logs.as_str(),
-    );
-    assert_fuel_consumed_within_threshold(35_007, fuel_consumed);
->>>>>>> dd36f478
     Ok(())
 }
 
