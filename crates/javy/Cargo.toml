--- conflicted
+++ resolved
@@ -11,12 +11,8 @@
 
 [dependencies]
 anyhow = { workspace = true }
-<<<<<<< HEAD
-quickjs-wasm-rs = { version = "3.0.1-alpha.1", path = "../quickjs-wasm-rs" }
+quickjs-wasm-rs = { version = "3.1.0-alpha.1", path = "../quickjs-wasm-rs" }
 rquickjs = { version = "0.5.1", features = ["array-buffer"] }
-=======
-quickjs-wasm-rs = { version = "3.1.0-alpha.1", path = "../quickjs-wasm-rs" }
->>>>>>> 8f4468c9
 serde_json = { version = "1.0", optional = true }
 serde-transcode = { version = "1.1", optional = true }
 rmp-serde = { version = "^1.1", optional = true }
