--- conflicted
+++ resolved
@@ -13,13 +13,6 @@
     #[derive(Debug, Default, Deserialize)]
     #[serde(deny_unknown_fields, rename_all = "kebab-case")]
     pub struct SharedConfig {
-<<<<<<< HEAD
-        /// Whether to enable the `Javy.JSON` builtins.
-        javy_json: Option<bool>,
-=======
-        /// Whether to redirect the output of console.log to standard error.
-        redirect_stdout_to_stderr: Option<bool>,
->>>>>>> dd36f478
         /// Whether to enable the `Javy.readSync` and `Javy.writeSync` builtins.
         javy_stream_io: Option<bool>,
         /// Whether to override the `JSON.parse` and `JSON.stringify`
@@ -40,14 +33,6 @@
     }
 
     pub fn apply_to_config(&self, config: &mut Config) {
-<<<<<<< HEAD
-        if let Some(enable) = self.javy_json {
-            config.javy_json(enable);
-=======
-        if let Some(enable) = self.redirect_stdout_to_stderr {
-            config.redirect_stdout_to_stderr(enable);
->>>>>>> dd36f478
-        }
         if let Some(enable) = self.javy_stream_io {
             config.javy_stream_io(enable);
         }
