use anyhow::{anyhow, bail, Result};
use std::{borrow::Cow, fs, path::Path, str};
use walrus::{ExportItem, ValType};
use wasmparser::Parser;

/// The kind of a plugin.
// This is an internal detail of this module.
#[derive(Debug, Default, PartialEq, Copy, Clone)]
#[allow(dead_code)] // Suppresses warnings for feature-gated variants
pub(crate) enum PluginKind {
    #[default]
    User,
    Default,
    V2,
}

impl PluginKind {
    /// Determine the import namespace of a provided plugin.
    pub(crate) fn import_namespace(self, plugin: &Plugin) -> Result<String> {
        match self {
            PluginKind::V2 => Ok("javy_quickjs_provider_v2".to_string()),
            PluginKind::User | PluginKind::Default => {
                // The import namespace to use for this plugin.
                let module = walrus::Module::from_buffer(plugin.as_bytes())?;
                let import_namespace: std::borrow::Cow<'_, [u8]> = module
                    .customs
                    .iter()
                    .find_map(|(_, section)| {
                        if section.name() == "import_namespace" {
                            Some(section)
                        } else {
                            None
                        }
                    })
                    .ok_or_else(|| anyhow!("Plugin is missing import_namespace custom section"))?
                    .data(&Default::default()); // Argument is required but not actually used for anything.
                Ok(str::from_utf8(&import_namespace)?.to_string())
            }
        }
    }
}

/// A Javy plugin.
#[derive(Clone, Debug, Default)]
pub struct Plugin {
    bytes: Cow<'static, [u8]>,
}

impl Plugin {
    /// Constructs a new [`Plugin`].
    pub fn new(bytes: Cow<'static, [u8]>) -> Result<Self> {
        Self::validate(&bytes)?;
        Ok(Self { bytes })
    }

    #[cfg(feature = "plugin_internal")]
    pub fn new_javy_quickjs_v2_plugin(bytes: &'static [u8]) -> Self {
        Self {
            bytes: bytes.into(),
        }
    }

    /// Constructs a new [`Plugin`] from a given path.
    pub fn new_from_path<P: AsRef<Path>>(path: P) -> Result<Self> {
        let bytes = fs::read(path)?;
        Self::new(bytes.into())
    }

    /// Returns the [`Plugin`] as bytes
    pub fn as_bytes(&self) -> &[u8] {
        &self.bytes
    }
<<<<<<< HEAD

    /// Validates if `plugin_bytes` are a valid plugin.
    pub fn validate(plugin_bytes: &[u8]) -> Result<()> {
        if !Parser::is_core_wasm(plugin_bytes) {
            bail!("Problem with plugin: Expected Wasm module, received unknown file type");
        }

        let mut errors = vec![];

        let module = walrus::Module::from_buffer(plugin_bytes)?;

        if let Err(err) = validate_exported_func(&module, "initialize_runtime", &[], &[]) {
            errors.push(err);
        }
        if let Err(err) = validate_exported_func(
            &module,
            "compile_src",
            &[ValType::I32, ValType::I32],
            &[ValType::I32],
        ) {
            errors.push(err);
        }
        if let Err(err) = validate_exported_func(
            &module,
            "invoke",
            &[ValType::I32, ValType::I32, ValType::I32, ValType::I32],
            &[],
        ) {
            errors.push(err);
        }

        let has_memory = module
            .exports
            .iter()
            .any(|export| export.name == "memory" && matches!(export.item, ExportItem::Memory(_)));
        if !has_memory {
            errors.push("missing exported memory named `memory`".to_string());
        }

        let has_import_namespace = module
            .customs
            .iter()
            .any(|(_, section)| section.name() == "import_namespace");
        if !has_import_namespace {
            errors.push("missing custom section named `import_namespace`".to_string());
        }

        if !errors.is_empty() {
            bail!("Problems with module: {}", errors.join(", "))
        }
        Ok(())
    }

    /// Generate valid QuickJS bytecode from Javascript source code.
    pub(crate) fn compile_source(&self, js_source_code: &[u8]) -> Result<Vec<u8>> {
        bytecode::compile_source(self.as_bytes(), js_source_code)
    }
}

fn validate_exported_func(
    module: &walrus::Module,
    name: &str,
    expected_params: &[ValType],
    expected_results: &[ValType],
) -> Result<(), String> {
    let func_id = module
        .exports
        .get_func(name)
        .map_err(|_| format!("missing export for function named `{name}`"))?;
    let function = module.funcs.get(func_id);
    let ty_id = function.ty();
    let ty = module.types.get(ty_id);
    let params = ty.params();
    let has_correct_params = params == expected_params;
    let results = ty.results();
    let has_correct_results = results == expected_results;
    if !has_correct_params || !has_correct_results {
        return Err(format!("type for function `{name}` is incorrect"));
    }

    Ok(())
}

#[cfg(test)]
mod tests {
    use anyhow::Result;
    use walrus::{FunctionBuilder, ModuleConfig, ValType};

    use crate::Plugin;

    #[test]
    fn test_validate_plugin_with_empty_file() -> Result<()> {
        let err = Plugin::new(vec![].into()).err().unwrap();
        assert_eq!(
            err.to_string(),
            "Problem with plugin: Expected Wasm module, received unknown file type"
        );
        Ok(())
    }

    #[test]
    fn test_validate_plugin_with_everything_missing() -> Result<()> {
        let mut empty_module = walrus::Module::with_config(ModuleConfig::default());
        let plugin_bytes = empty_module.emit_wasm();
        let error = Plugin::new(plugin_bytes.into()).err().unwrap();
        assert_eq!(
            error.to_string(),
            "Problems with module: missing export for function named \
            `initialize_runtime`, missing export for function named \
            `compile_src`, missing export for function named `invoke`, \
            missing exported memory named `memory`, missing custom section \
            named `import_namespace`"
        );
        Ok(())
    }

    #[test]
    fn test_validate_plugin_with_wrong_params_for_initialize_runtime() -> Result<()> {
        let mut module = walrus::Module::with_config(ModuleConfig::default());
        let initialize_runtime = FunctionBuilder::new(&mut module.types, &[ValType::I32], &[])
            .finish(vec![], &mut module.funcs);
        module.exports.add("initialize_runtime", initialize_runtime);

        let plugin_bytes = module.emit_wasm();
        let error = Plugin::new(plugin_bytes.into()).err().unwrap();
        let expected_part_of_error =
            "Problems with module: type for function `initialize_runtime` is incorrect,";
        if !error.to_string().contains(expected_part_of_error) {
            panic!("Expected error to contain '{expected_part_of_error}' but it did not. Full error is: '{error}'");
        }
        Ok(())
    }

    #[test]
    fn test_validate_plugin_with_wrong_results_for_initialize_runtime() -> Result<()> {
        let mut module = walrus::Module::with_config(ModuleConfig::default());
        let mut initialize_runtime = FunctionBuilder::new(&mut module.types, &[], &[ValType::I32]);
        initialize_runtime.func_body().i32_const(0);
        let initialize_runtime = initialize_runtime.finish(vec![], &mut module.funcs);
        module.exports.add("initialize_runtime", initialize_runtime);

        let plugin_bytes = module.emit_wasm();
        let error = Plugin::new(plugin_bytes.into()).err().unwrap();
        let expected_part_of_error =
            "Problems with module: type for function `initialize_runtime` is incorrect,";
        if !error.to_string().contains(expected_part_of_error) {
            panic!("Expected error to contain '{expected_part_of_error}' but it did not. Full error is: '{error}'");
        }
        Ok(())
    }
=======
>>>>>>> c0ab0713
}<|MERGE_RESOLUTION|>--- conflicted
+++ resolved
@@ -70,7 +70,6 @@
     pub fn as_bytes(&self) -> &[u8] {
         &self.bytes
     }
-<<<<<<< HEAD
 
     /// Validates if `plugin_bytes` are a valid plugin.
     pub fn validate(plugin_bytes: &[u8]) -> Result<()> {
@@ -122,11 +121,6 @@
             bail!("Problems with module: {}", errors.join(", "))
         }
         Ok(())
-    }
-
-    /// Generate valid QuickJS bytecode from Javascript source code.
-    pub(crate) fn compile_source(&self, js_source_code: &[u8]) -> Result<Vec<u8>> {
-        bytecode::compile_source(self.as_bytes(), js_source_code)
     }
 }
 
@@ -221,6 +215,4 @@
         }
         Ok(())
     }
-=======
->>>>>>> c0ab0713
 }