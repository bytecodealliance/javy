use anyhow::{bail, Result};
use std::error::Error;
use std::fmt::{self, Display, Formatter};
use std::fs;
use std::io::{self, Write};
use std::path::{Path, PathBuf};
use std::process::Command;
use std::str;
use tempfile::TempDir;
use wasmtime::{AsContextMut, Config, Engine, Instance, Linker, Module, OptLevel, Store};
use wasmtime_wasi::pipe::{MemoryInputPipe, MemoryOutputPipe};
use wasmtime_wasi::{preview1::WasiP1Ctx, WasiCtxBuilder};

#[derive(Debug, Clone)]
pub enum JavyCommand {
    Build,
    Compile,
}

#[derive(Debug, Clone)]
pub enum Plugin {
    V2,
    Default,
    User,
    /// Pass the default plugin on the CLI as a user plugin.
    DefaultAsUser,
    InvalidUser,
}

impl Plugin {
    pub fn namespace(&self) -> &'static str {
        match self {
            Self::V2 | Self::InvalidUser => "javy_quickjs_provider_v2",
            // Could try and derive this but not going to for now since tests
            // will break if it changes.
            Self::Default | Self::DefaultAsUser => "javy-default-plugin-v1",
            Self::User { .. } => "test-plugin",
        }
    }

    pub fn path(&self) -> PathBuf {
        let root = PathBuf::from(env!("CARGO_MANIFEST_DIR"));
        match self {
            Self::V2 | Self::InvalidUser => root
                .join("..")
                .join("..")
                .join("crates")
                .join("cli")
                .join("src")
                .join("javy_quickjs_provider_v2.wasm"),
            Self::User => root.join("test_plugin.wasm"),
            Self::Default | Self::DefaultAsUser => root
                .join("..")
                .join("..")
                .join("target")
                .join("wasm32-wasip2")
                .join("release")
                .join("plugin_wizened.wasm"),
        }
    }

    pub fn needs_plugin_arg(&self) -> bool {
        match self {
            Plugin::V2 | Plugin::Default => false,
            Plugin::User | Plugin::DefaultAsUser | Plugin::InvalidUser => true,
        }
    }
}

#[derive(Debug, Clone)]
pub struct Builder {
    /// The JS source.
    input: PathBuf,
    /// Root path. Used resolve the absolute path of the JS source.
    root: PathBuf,
    /// `javy` binary path.
    bin_path: String,
    /// The path to the wit file.
    wit: Option<PathBuf>,
    /// The name of the wit world.
    world: Option<String>,
    /// Whether to enable the `Javy.IO` builtins.
    javy_stream_io: Option<bool>,
    /// Whether to override JSON.parse and JSON.stringify with a SIMD based
    /// implementation.
    simd_json_builtins: Option<bool>,
    /// Whether to enable the `TextEncoder` and `TextDecoder` APIs.
    text_encoding: Option<bool>,
    /// Whether to enable the event loop.
    event_loop: Option<bool>,
    built: bool,
    /// Preload the module at path, using the given instance name.
    preload: Option<(String, PathBuf)>,
    /// Whether to use the `compile` or `build` command.
    command: JavyCommand,
    /// The javy plugin.
    plugin: Plugin,
    /// Whether to compress the source code.
    compress_source_code: Option<bool>,
}

impl Default for Builder {
    fn default() -> Self {
        Self {
            input: PathBuf::from("identity.js"),
            wit: None,
            world: None,
            bin_path: "javy".into(),
            root: Default::default(),
            built: false,
            preload: None,
            command: JavyCommand::Build,
            javy_stream_io: None,
            simd_json_builtins: None,
            text_encoding: None,
            event_loop: None,
            plugin: Plugin::Default,
            compress_source_code: None,
        }
    }
}

impl Builder {
    pub fn root(&mut self, root: impl Into<PathBuf>) -> &mut Self {
        self.root = root.into();
        self
    }

    pub fn input(&mut self, path: impl Into<PathBuf>) -> &mut Self {
        self.input = path.into();
        self
    }

    pub fn bin(&mut self, bin: impl Into<String>) -> &mut Self {
        self.bin_path = bin.into();
        self
    }

    pub fn wit(&mut self, wit: impl Into<PathBuf>) -> &mut Self {
        self.wit = Some(wit.into());
        self
    }

    pub fn world(&mut self, world: impl Into<String>) -> &mut Self {
        self.world = Some(world.into());
        self
    }

    pub fn preload(&mut self, ns: String, wasm: impl Into<PathBuf>) -> &mut Self {
        self.preload = Some((ns, wasm.into()));
        self
    }

    pub fn javy_stream_io(&mut self, enabled: bool) -> &mut Self {
        self.javy_stream_io = Some(enabled);
        self
    }

    pub fn simd_json_builtins(&mut self, enabled: bool) -> &mut Self {
        self.simd_json_builtins = Some(enabled);
        self
    }

    pub fn text_encoding(&mut self, enabled: bool) -> &mut Self {
        self.text_encoding = Some(enabled);
        self
    }

    pub fn event_loop(&mut self, enabled: bool) -> &mut Self {
        self.event_loop = Some(enabled);
        self
    }

    pub fn command(&mut self, command: JavyCommand) -> &mut Self {
        self.command = command;
        self
    }

    pub fn plugin(&mut self, plugin: Plugin) -> &mut Self {
        self.plugin = plugin;
        self
    }

    pub fn compress_source_code(&mut self, enabled: bool) -> &mut Self {
        self.compress_source_code = Some(enabled);
        self
    }

    pub fn build(&mut self) -> Result<Runner> {
        if self.built {
            bail!("Builder already used to build a runner")
        }

        if (self.wit.is_some() && self.world.is_none())
            || (self.wit.is_none() && self.world.is_some())
        {
            bail!("Both `wit` and `world` must be defined")
        }

        let Self {
            bin_path,
            input,
            wit,
            world,
            root,
            javy_stream_io,
            simd_json_builtins,
            text_encoding,
            event_loop,
            built: _,
            preload,
            command,
            plugin,
            compress_source_code,
        } = std::mem::take(self);

        self.built = true;

        match command {
            JavyCommand::Compile => {
                if let Some(preload) = preload {
                    Runner::compile_dynamic(
                        bin_path,
                        root,
                        input,
                        wit,
                        world,
                        preload,
                        compress_source_code,
                    )
                } else {
                    Runner::compile_static(bin_path, root, input, wit, world, compress_source_code)
                }
            }
            JavyCommand::Build => Runner::build(
                bin_path,
                root,
                input,
                wit,
                world,
                javy_stream_io,
                simd_json_builtins,
                text_encoding,
                event_loop,
                preload,
                plugin,
                compress_source_code,
            ),
        }
    }
}

pub struct Runner {
    pub wasm: Vec<u8>,
    linker: Linker<StoreContext>,
    initial_fuel: u64,
    preload: Option<(String, Vec<u8>)>,
}

#[derive(Debug)]
pub struct RunnerError {
    pub stdout: Vec<u8>,
    pub stderr: String,
    pub err: anyhow::Error,
}

impl Error for RunnerError {}

impl Display for RunnerError {
    fn fmt(&self, f: &mut Formatter<'_>) -> fmt::Result {
        write!(
            f,
            "error: {:?}, stdout: {:?}, stderr: {}",
            self.err, self.stdout, self.stderr
        )
    }
}

struct StoreContext {
    wasi: Option<WasiP1Ctx>,
    logs: MemoryOutputPipe,
    output: MemoryOutputPipe,
}

impl StoreContext {
    fn new(capacity: usize, input: Vec<u8>) -> Self {
        let output = MemoryOutputPipe::new(usize::MAX);
        let logs = MemoryOutputPipe::new(capacity);
        let wasi = WasiCtxBuilder::new()
            .stdin(MemoryInputPipe::new(input))
            .stdout(output.clone())
            .stderr(logs.clone())
            .build_p1();

        Self {
            wasi: Some(wasi),
            output,
            logs,
        }
    }
}

impl Runner {
    #[allow(clippy::too_many_arguments)]
    fn build(
        bin: String,
        root: PathBuf,
        source: impl AsRef<Path>,
        wit: Option<PathBuf>,
        world: Option<String>,
        javy_stream_io: Option<bool>,
        override_json_parse_and_stringify: Option<bool>,
        text_encoding: Option<bool>,
        event_loop: Option<bool>,
        preload: Option<(String, PathBuf)>,
        plugin: Plugin,
        compress_source_code: Option<bool>,
    ) -> Result<Self> {
        // This directory is unique and will automatically get deleted
        // when `tempdir` goes out of scope.
        let tempdir = tempfile::tempdir()?;
        let wasm_file = Self::out_wasm(&tempdir);
        let js_file = root.join(source);
        let wit_file = wit.map(|p| root.join(p));

        let args = Self::build_args(
            &js_file,
            &wasm_file,
            &wit_file,
            &world,
            preload.is_some(),
            &javy_stream_io,
            &override_json_parse_and_stringify,
            &text_encoding,
            &event_loop,
            &plugin,
            &compress_source_code,
        );

        Self::exec_command(bin, root, args)?;

        let wasm = fs::read(&wasm_file)?;

        let engine = Self::setup_engine();
        let linker = Self::setup_linker(&engine)?;

        let preload = preload
            .map(|(name, path)| {
                let module = fs::read(path)?;
                Ok::<(String, Vec<u8>), anyhow::Error>((name, module))
            })
            .transpose()?;

        Ok(Self {
            wasm,
            linker,
            initial_fuel: u64::MAX,
            preload,
        })
    }

    fn compile_static(
        bin: String,
        root: PathBuf,
        source: impl AsRef<Path>,
        wit: Option<PathBuf>,
        world: Option<String>,
        compress_source_code: Option<bool>,
    ) -> Result<Self> {
        // This directory is unique and will automatically get deleted
        // when `tempdir` goes out of scope.
        let tempdir = tempfile::tempdir()?;
        let wasm_file = Self::out_wasm(&tempdir);
        let js_file = root.join(source);
        let wit_file = wit.map(|p| root.join(p));

        let args = Self::base_compile_args(
            &js_file,
            &wasm_file,
            &wit_file,
            &world,
            &compress_source_code,
        );

        Self::exec_command(bin, root, args)?;

        let wasm = fs::read(&wasm_file)?;

        let engine = Self::setup_engine();
        let linker = Self::setup_linker(&engine)?;

        Ok(Self {
            wasm,
            linker,
            initial_fuel: u64::MAX,
            preload: None,
        })
    }

    #[allow(clippy::too_many_arguments)]
    pub fn compile_dynamic(
        bin: String,
        root: PathBuf,
        source: impl AsRef<Path>,
        wit: Option<PathBuf>,
        world: Option<String>,
        preload: (String, PathBuf),
        compress_source_code: Option<bool>,
    ) -> Result<Self> {
        let tempdir = tempfile::tempdir()?;
        let wasm_file = Self::out_wasm(&tempdir);
        let js_file = root.join(source);
        let wit_file = wit.map(|p| root.join(p));

        let mut args = Self::base_compile_args(
            &js_file,
            &wasm_file,
            &wit_file,
            &world,
            &compress_source_code,
        );
        args.push("-d".to_string());

        Self::exec_command(bin, root, args)?;

        let wasm = fs::read(&wasm_file)?;
        let preload_module = fs::read(&preload.1)?;

        let engine = Self::setup_engine();
        let linker = Self::setup_linker(&engine)?;

        Ok(Self {
            wasm,
            linker,
            initial_fuel: u64::MAX,
            preload: Some((preload.0, preload_module)),
        })
    }

    pub fn with_dylib(wasm: Vec<u8>) -> Result<Self> {
        let engine = Self::setup_engine();
        Ok(Self {
            wasm,
            linker: Self::setup_linker(&engine)?,
            initial_fuel: u64::MAX,
            preload: None,
        })
    }

<<<<<<< HEAD
    pub fn ensure_expected_imports(&self, expect_compile_imports: bool) -> Result<()> {
        let module = Module::from_binary(self.linker.engine(), &self.wasm)?;
        let instance_name = self.plugin.namespace();

        let imports = module
            .imports()
            .filter(|i| i.module() == instance_name)
            .collect::<Vec<_>>();
        let expected_import_count = if expect_compile_imports { 4 } else { 3 };
        if imports.len() != expected_import_count {
            bail!("Dynamically linked modules should have exactly {expected_import_count} imports for {instance_name}");
        }

        let realloc_name = if expect_compile_imports {
            "canonical_abi_realloc"
        } else {
            "cabi_realloc"
        };
        let realloc = imports
            .iter()
            .find(|i| i.name() == realloc_name)
            .ok_or_else(|| anyhow!("Should have {realloc_name} import"))?;
        let ty = realloc.ty();
        let f = ty.unwrap_func();
        if !f.params().all(|p| p.is_i32()) || f.params().len() != 4 {
            bail!("{realloc_name} should accept 4 i32s as parameters");
        }
        if !f.results().all(|p| p.is_i32()) || f.results().len() != 1 {
            bail!("{realloc_name} should return 1 i32 as a result");
        }

        imports
            .iter()
            .find(|i| i.name() == "memory" && i.ty().memory().is_some())
            .ok_or_else(|| anyhow!("Should have memory import named memory"))?;

        if expect_compile_imports {
            let eval_bytecode = imports
                .iter()
                .find(|i| i.name() == "eval_bytecode")
                .ok_or_else(|| anyhow!("Should have eval_bytecode import"))?;
            let ty = eval_bytecode.ty();
            let f = ty.unwrap_func();
            if !f.params().all(|p| p.is_i32()) || f.params().len() != 2 {
                bail!("eval_bytecode should accept 2 i32s as parameters");
            }
            if f.results().len() != 0 {
                bail!("eval_bytecode should return no results");
            }
        }

        let invoke = imports
            .iter()
            .find(|i| i.name() == "invoke")
            .ok_or_else(|| anyhow!("Should have invoke import"))?;
        let ty = invoke.ty();
        let f = ty.unwrap_func();
        let expected_invoke_param_count = if expect_compile_imports { 4 } else { 5 };
        if !f.params().all(|p| p.is_i32()) || f.params().len() != expected_invoke_param_count {
            bail!("invoke should accept {expected_invoke_param_count} i32s as parameters");
        }
        if f.results().len() != 0 {
            bail!("invoke should return no results");
        }

        Ok(())
    }

=======
>>>>>>> 4142700f
    pub fn assert_producers(&self) -> Result<()> {
        let producers_section = wasmparser::Parser::new(0)
            .parse_all(&self.wasm)
            .find_map(|payload| {
                if let Ok(wasmparser::Payload::CustomSection(c)) = payload {
                    if let wasmparser::KnownCustom::Producers(r) = c.as_known() {
                        return Some(r);
                    }
                }
                None
            })
            .expect("Should have producers custom section");
        let fields = producers_section
            .into_iter()
            .collect::<Result<Vec<_>, _>>()?;

        assert_eq!(2, fields.len());

        let language_field = &fields[0];
        assert_eq!("language", language_field.name);
        assert_eq!(1, language_field.values.count());
        let language_value = language_field.values.clone().into_iter().next().unwrap()?;
        assert_eq!("JavaScript", language_value.name);
        assert_eq!("ES2020", language_value.version);

        let processed_by_field = &fields[1];
        assert_eq!("processed-by", processed_by_field.name);
        assert_eq!(1, processed_by_field.values.count());
        let processed_by_value = processed_by_field
            .values
            .clone()
            .into_iter()
            .next()
            .unwrap()?;
        assert_eq!("Javy", processed_by_value.name);
        Ok(())
    }

    pub fn javy_source_custom_section(&self) -> Option<&[u8]> {
        wasmparser::Parser::new(0)
            .parse_all(&self.wasm)
            .find_map(|payload| {
                if let Ok(wasmparser::Payload::CustomSection(c)) = payload {
                    if c.name() == "javy_source" {
                        return Some(c.data());
                    }
                }
                None
            })
    }

    fn out_wasm(dir: &TempDir) -> PathBuf {
        let name = format!("{}.wasm", uuid::Uuid::new_v4());
        let file = dir.path().join(name);
        file
    }

    // TODO: Some of the methods in the Runner (`build`, `build_args`)  could be
    // refactored to take structs as parameters rather than individual
    // parameters to avoid verbosity.
    //
    // This refactoring will be a bit challenging until we fully deprecate the
    // `compile` command.
    #[allow(clippy::too_many_arguments)]
    fn build_args(
        input: &Path,
        out: &Path,
        wit: &Option<PathBuf>,
        world: &Option<String>,
        dynamic: bool,
        javy_stream_io: &Option<bool>,
        simd_json_builtins: &Option<bool>,
        text_encoding: &Option<bool>,
        event_loop: &Option<bool>,
        plugin: &Plugin,
        compress_source_code: &Option<bool>,
    ) -> Vec<String> {
        let mut args = vec![
            "build".to_string(),
            input.to_str().unwrap().to_string(),
            "-o".to_string(),
            out.to_str().unwrap().to_string(),
        ];

        if let (Some(wit), Some(world)) = (wit, world) {
            args.push("-C".to_string());
            args.push(format!("wit={}", wit.to_str().unwrap()));
            args.push("-C".to_string());
            args.push(format!("wit-world={world}"));
        }

        if dynamic {
            args.push("-C".to_string());
            args.push("dynamic".to_string());
        }

        if let Some(enabled) = *javy_stream_io {
            args.push("-J".to_string());
            args.push(format!(
                "javy-stream-io={}",
                if enabled { "y" } else { "n" }
            ));
        }

        if let Some(enabled) = *simd_json_builtins {
            args.push("-J".to_string());
            args.push(format!(
                "simd-json-builtins={}",
                if enabled { "y" } else { "n" }
            ));
        }

        if let Some(enabled) = *text_encoding {
            args.push("-J".to_string());
            args.push(format!("text-encoding={}", if enabled { "y" } else { "n" }));
        }

        if let Some(enabled) = *event_loop {
            args.push("-J".to_string());
            args.push(format!("event-loop={}", if enabled { "y" } else { "n" }));
        }

        if plugin.needs_plugin_arg() {
            args.push("-C".to_string());
            args.push(format!("plugin={}", plugin.path().to_str().unwrap()));
        }

        if let Some(enabled) = *compress_source_code {
            args.push("-C".into());
            args.push(format!(
                "source-compression={}",
                if enabled { "y" } else { "n" }
            ));
        }

        args
    }

    fn base_compile_args(
        input: &Path,
        out: &Path,
        wit: &Option<PathBuf>,
        world: &Option<String>,
        compress_source_code: &Option<bool>,
    ) -> Vec<String> {
        let mut args = vec![
            "compile".to_string(),
            input.to_str().unwrap().to_string(),
            "-o".to_string(),
            out.to_str().unwrap().to_string(),
        ];

        if let (Some(wit), Some(world)) = (wit, world) {
            args.push("--wit".to_string());
            args.push(wit.to_str().unwrap().to_string());
            args.push("-n".to_string());
            args.push(world.to_string());
        }

        if let Some(false) = compress_source_code {
            args.push("--no-source-compression".into());
        }

        args
    }

    fn exec_command(bin: String, root: PathBuf, args: Vec<String>) -> Result<()> {
        let output = Command::new(bin).current_dir(root).args(args).output()?;

        io::stdout().write_all(&output.stdout)?;
        io::stderr().write_all(&output.stderr)?;

        if !output.status.success() {
            bail!(
                "terminated with status = {}, stderr = {}",
                output.status,
                std::str::from_utf8(&output.stderr).unwrap(),
            );
        }

        Ok(())
    }

    fn setup_engine() -> Engine {
        let mut config = Config::new();
        config.cranelift_opt_level(OptLevel::SpeedAndSize);
        config.consume_fuel(true);
        Engine::new(&config).expect("failed to create engine")
    }

    fn setup_linker(engine: &Engine) -> Result<Linker<StoreContext>> {
        let mut linker = Linker::new(engine);

        wasmtime_wasi::preview1::add_to_linker_sync(&mut linker, |ctx: &mut StoreContext| {
            ctx.wasi.as_mut().unwrap()
        })?;

        Ok(linker)
    }

    fn setup_store(engine: &Engine, input: Vec<u8>) -> Result<Store<StoreContext>> {
        let mut store = Store::new(engine, StoreContext::new(usize::MAX, input));
        store.set_fuel(u64::MAX)?;
        Ok(store)
    }

    pub fn exec(&mut self, input: Vec<u8>) -> Result<(Vec<u8>, Vec<u8>, u64)> {
        self.exec_func("_start", input)
    }

    pub fn exec_func(&mut self, func: &str, input: Vec<u8>) -> Result<(Vec<u8>, Vec<u8>, u64)> {
        let mut store = Self::setup_store(self.linker.engine(), input)?;
        let module = Module::from_binary(self.linker.engine(), &self.wasm)?;

        if let Some((name, bytes)) = &self.preload {
            let module = Module::from_binary(self.linker.engine(), bytes)?;
            // Allow unknown imports for dynamically linked `test-plugin`.
            self.linker.define_unknown_imports_as_traps(&module)?;
            let instance = self.linker.instantiate(store.as_context_mut(), &module)?;
            self.linker.allow_shadowing(true);
            self.linker
                .instance(store.as_context_mut(), name, instance)?;
        }

        // Allow unknown imports for statically linked `test-plugin`.
        self.linker.define_unknown_imports_as_traps(&module)?;
        let instance = self.linker.instantiate(store.as_context_mut(), &module)?;
        let run = instance.get_typed_func::<(), ()>(store.as_context_mut(), func)?;

        let res = run.call(store.as_context_mut(), ());

        self.extract_store_data(res, store)
    }

    pub fn exec_through_dylib(
        &mut self,
        src: &str,
        func: Option<&str>,
    ) -> Result<(Vec<u8>, Vec<u8>, u64)> {
        let mut store = Self::setup_store(self.linker.engine(), vec![])?;
        let module = Module::from_binary(self.linker.engine(), &self.wasm)?;

        let instance = self.linker.instantiate(store.as_context_mut(), &module)?;

        let (bc_ptr, bc_len) = Self::compile(src.as_bytes(), store.as_context_mut(), &instance)?;
        let (fn_ptr, fn_len) = match func {
            Some(func) => Self::copy_func_name(func, &instance, store.as_context_mut())?,
            None => (0, 0),
        };
        let res = instance
            .get_typed_func::<(u32, u32, u32, u32, u32), ()>(store.as_context_mut(), "invoke")?
            .call(
                store.as_context_mut(),
                (
                    bc_ptr,
                    bc_len,
                    if func.is_some() { 1 } else { 0 },
                    fn_ptr,
                    fn_len,
                ),
            );

        self.extract_store_data(res, store)
    }

    fn copy_func_name(
        name: &str,
        instance: &Instance,
        mut store: impl AsContextMut,
    ) -> Result<(u32, u32)> {
        let memory = instance
            .get_memory(store.as_context_mut(), "memory")
            .unwrap();
        let fn_name_bytes = name.as_bytes();
        let fn_name_ptr = Self::allocate_memory(
            instance,
            store.as_context_mut(),
            1,
            fn_name_bytes.len().try_into()?,
        )?;
        memory.write(
            store.as_context_mut(),
            fn_name_ptr.try_into()?,
            fn_name_bytes,
        )?;

        Ok((fn_name_ptr, fn_name_bytes.len().try_into()?))
    }

    fn compile(
        source: &[u8],
        mut store: impl AsContextMut,
        instance: &Instance,
    ) -> Result<(u32, u32)> {
        let memory = instance
            .get_memory(store.as_context_mut(), "memory")
            .unwrap();
        let compile_src_func =
            instance.get_typed_func::<(u32, u32), u32>(store.as_context_mut(), "compile-src")?;

        let js_src_ptr = Self::allocate_memory(
            instance,
            store.as_context_mut(),
            1,
            source.len().try_into()?,
        )?;
        memory.write(store.as_context_mut(), js_src_ptr.try_into()?, source)?;

        let ret_ptr = compile_src_func.call(
            store.as_context_mut(),
            (js_src_ptr, source.len().try_into()?),
        )?;
        let mut ret_buffer = [0; 12];
        memory.read(store.as_context(), ret_ptr.try_into()?, &mut ret_buffer)?;
        let result = u32::from_le_bytes(ret_buffer[0..4].try_into()?);
        let ptr = u32::from_le_bytes(ret_buffer[4..8].try_into()?);
        let len = u32::from_le_bytes(ret_buffer[8..12].try_into()?);
        let mut buf = vec![0; len as _];
        memory.read(store.as_context(), ptr as _, &mut buf)?;
        if result != 0 {
            let err = String::from_utf8_lossy(&buf);
            bail!("Error compiling bytecode: {err}");
        }

        Ok((ptr, len))
    }

    fn allocate_memory(
        instance: &Instance,
        mut store: impl AsContextMut,
        alignment: u32,
        new_size: u32,
    ) -> Result<u32> {
        let realloc_func = instance
            .get_typed_func::<(u32, u32, u32, u32), u32>(store.as_context_mut(), "cabi_realloc")?;
        let orig_ptr = 0;
        let orig_size = 0;
        realloc_func.call(
            store.as_context_mut(),
            (orig_ptr, orig_size, alignment, new_size),
        )
    }

    fn extract_store_data(
        &self,
        call_result: Result<()>,
        mut store: Store<StoreContext>,
    ) -> Result<(Vec<u8>, Vec<u8>, u64)> {
        let fuel_consumed = self.initial_fuel - store.as_context_mut().get_fuel()?;
        let store_context = store.into_data();
        drop(store_context.wasi);
        let logs = store_context
            .logs
            .try_into_inner()
            .expect("log stream reference still exists")
            .to_vec();
        let output = store_context
            .output
            .try_into_inner()
            .expect("Output stream reference still exists")
            .to_vec();

        match call_result {
            Ok(_) => Ok((output, logs, fuel_consumed)),
            Err(err) => Err(RunnerError {
                stdout: output,
                stderr: String::from_utf8(logs).unwrap(),
                err,
            }
            .into()),
        }
    }
}

#[cfg(test)]
mod tests {
    use super::Builder;
    use anyhow::Result;

    #[test]
    fn test_validation_on_world_defined() -> Result<()> {
        let result = Builder::default().world("foo").build();

        assert!(result.is_err());
        Ok(())
    }

    #[test]
    fn test_validation_on_wit_defined() -> Result<()> {
        let result = Builder::default().wit("foo.wit").build();

        assert!(result.is_err());
        Ok(())
    }
}<|MERGE_RESOLUTION|>--- conflicted
+++ resolved
@@ -447,77 +447,6 @@
         })
     }
 
-<<<<<<< HEAD
-    pub fn ensure_expected_imports(&self, expect_compile_imports: bool) -> Result<()> {
-        let module = Module::from_binary(self.linker.engine(), &self.wasm)?;
-        let instance_name = self.plugin.namespace();
-
-        let imports = module
-            .imports()
-            .filter(|i| i.module() == instance_name)
-            .collect::<Vec<_>>();
-        let expected_import_count = if expect_compile_imports { 4 } else { 3 };
-        if imports.len() != expected_import_count {
-            bail!("Dynamically linked modules should have exactly {expected_import_count} imports for {instance_name}");
-        }
-
-        let realloc_name = if expect_compile_imports {
-            "canonical_abi_realloc"
-        } else {
-            "cabi_realloc"
-        };
-        let realloc = imports
-            .iter()
-            .find(|i| i.name() == realloc_name)
-            .ok_or_else(|| anyhow!("Should have {realloc_name} import"))?;
-        let ty = realloc.ty();
-        let f = ty.unwrap_func();
-        if !f.params().all(|p| p.is_i32()) || f.params().len() != 4 {
-            bail!("{realloc_name} should accept 4 i32s as parameters");
-        }
-        if !f.results().all(|p| p.is_i32()) || f.results().len() != 1 {
-            bail!("{realloc_name} should return 1 i32 as a result");
-        }
-
-        imports
-            .iter()
-            .find(|i| i.name() == "memory" && i.ty().memory().is_some())
-            .ok_or_else(|| anyhow!("Should have memory import named memory"))?;
-
-        if expect_compile_imports {
-            let eval_bytecode = imports
-                .iter()
-                .find(|i| i.name() == "eval_bytecode")
-                .ok_or_else(|| anyhow!("Should have eval_bytecode import"))?;
-            let ty = eval_bytecode.ty();
-            let f = ty.unwrap_func();
-            if !f.params().all(|p| p.is_i32()) || f.params().len() != 2 {
-                bail!("eval_bytecode should accept 2 i32s as parameters");
-            }
-            if f.results().len() != 0 {
-                bail!("eval_bytecode should return no results");
-            }
-        }
-
-        let invoke = imports
-            .iter()
-            .find(|i| i.name() == "invoke")
-            .ok_or_else(|| anyhow!("Should have invoke import"))?;
-        let ty = invoke.ty();
-        let f = ty.unwrap_func();
-        let expected_invoke_param_count = if expect_compile_imports { 4 } else { 5 };
-        if !f.params().all(|p| p.is_i32()) || f.params().len() != expected_invoke_param_count {
-            bail!("invoke should accept {expected_invoke_param_count} i32s as parameters");
-        }
-        if f.results().len() != 0 {
-            bail!("invoke should return no results");
-        }
-
-        Ok(())
-    }
-
-=======
->>>>>>> 4142700f
     pub fn assert_producers(&self) -> Result<()> {
         let producers_section = wasmparser::Parser::new(0)
             .parse_all(&self.wasm)
