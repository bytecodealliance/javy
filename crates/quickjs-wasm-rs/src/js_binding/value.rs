use super::context;
use super::exception::Exception;
use super::properties::Properties;
use anyhow::{anyhow, Result};
use quickjs_wasm_sys::{
    size_t as JS_size_t, JSContext, JSValue, JS_BigIntSigned, JS_BigIntToInt64, JS_BigIntToUint64,
<<<<<<< HEAD
    JS_Call, JS_DefinePropertyValueStr, JS_DefinePropertyValueUint32, JS_EvalFunction,
    JS_GetPropertyStr, JS_GetPropertyUint32, JS_IsArray, JS_IsFloat64_Ext, JS_IsFunction,
    JS_ToCStringLen2, JS_ToFloat64, JS_PROP_C_W_E, JS_TAG_BIG_INT, JS_TAG_BOOL, JS_TAG_EXCEPTION,
    JS_TAG_INT, JS_TAG_NULL, JS_TAG_OBJECT, JS_TAG_STRING, JS_TAG_UNDEFINED,
=======
    JS_Call, JS_DefinePropertyValueStr, JS_DefinePropertyValueUint32, JS_GetArrayBuffer,
    JS_GetOpaque, JS_GetPropertyStr, JS_GetPropertyUint32, JS_IsArray, JS_IsArrayBuffer_Ext,
    JS_IsFloat64_Ext, JS_IsFunction, JS_ToCStringLen2, JS_ToFloat64, JS_PROP_C_W_E, JS_TAG_BIG_INT,
    JS_TAG_BOOL, JS_TAG_EXCEPTION, JS_TAG_INT, JS_TAG_NULL, JS_TAG_OBJECT, JS_TAG_STRING,
    JS_TAG_UNDEFINED,
>>>>>>> 22157731
};
use std::any::TypeId;
use std::cell::RefCell;
use std::ffi::CString;

#[derive(Debug, PartialEq, Eq)]
pub enum BigInt {
    Signed(i64),
    Unsigned(u64),
}

#[derive(Debug, Clone)]
pub struct Value {
    pub(super) context: *mut JSContext,
    pub(super) value: JSValue,
}

impl Value {
    pub(super) fn new(context: *mut JSContext, raw_value: JSValue) -> Result<Self> {
        let value = Self {
            context,
            value: raw_value,
        };

        if value.is_exception() {
            let exception = value.as_exception()?;
            Err(exception.into_error())
        } else {
            Ok(value)
        }
    }

    pub(super) fn new_unchecked(context: *mut JSContext, value: JSValue) -> Self {
        Self { context, value }
    }

    pub(super) fn eval_function(&self, context: *mut JSContext) -> Result<Self> {
        Self::new(context, unsafe { JS_EvalFunction(context, self.value) })
    }

    pub fn call(&self, receiver: &Self, args: &[Self]) -> Result<Self> {
        let args: Vec<JSValue> = args.iter().map(|v| v.value).collect();
        let return_val = unsafe {
            JS_Call(
                self.context,
                self.value,
                receiver.value,
                args.len() as i32,
                args.as_slice().as_ptr() as *mut JSValue,
            )
        };

        Self::new(self.context, return_val)
    }

    pub fn as_i32_unchecked(&self) -> i32 {
        self.value as i32
    }

    pub fn as_u32_unchecked(&self) -> u32 {
        self.value as u32
    }

    pub fn as_f64_unchecked(&self) -> f64 {
        let mut ret = 0_f64;
        unsafe { JS_ToFloat64(self.context, &mut ret, self.value) };
        ret
    }

    pub fn as_big_int_unchecked(&self) -> Result<BigInt> {
        if self.is_signed_big_int() {
            let v = self.bigint_as_i64()?;
            Ok(BigInt::Signed(v))
        } else {
            let v = self.bigint_as_u64()?;
            Ok(BigInt::Unsigned(v))
        }
    }

    fn is_signed_big_int(&self) -> bool {
        unsafe { JS_BigIntSigned(self.context, self.value) == 1 }
    }

    fn bigint_as_i64(&self) -> Result<i64> {
        let mut ret = 0_i64;
        let err = unsafe { JS_BigIntToInt64(self.context, &mut ret, self.value) };
        if err < 0 {
            anyhow::bail!("big int underflow, value does not fit in i64");
        }
        Ok(ret)
    }

    fn bigint_as_u64(&self) -> Result<u64> {
        let mut ret = 0_u64;
        let err = unsafe { JS_BigIntToUint64(self.context, &mut ret, self.value) };
        if err < 0 {
            anyhow::bail!("big int overflow, value does not fit in u64");
        }
        Ok(ret)
    }

    pub fn is_number(&self) -> bool {
        self.is_repr_as_f64() || self.is_repr_as_i32()
    }

    pub fn is_big_int(&self) -> bool {
        self.get_tag() == JS_TAG_BIG_INT
    }

    pub fn as_bool(&self) -> Result<bool> {
        if self.is_bool() {
            Ok(self.value as i32 > 0)
        } else {
            Err(anyhow!("Can't represent {:?} as bool", self.value))
        }
    }

    pub fn as_str(&self) -> Result<&str> {
        unsafe {
            let mut len: JS_size_t = 0;
            let ptr = JS_ToCStringLen2(self.context, &mut len, self.value, 0);
            let ptr = ptr as *const u8;
            let len = len as usize;
            let buffer = std::slice::from_raw_parts(ptr, len);
            std::str::from_utf8(buffer).map_err(Into::into)
        }
    }

    pub fn as_bytes(&self) -> Result<&[u8]> {
        let mut len = 0;
        let ptr = unsafe { JS_GetArrayBuffer(self.context, &mut len, self.value) };
        if ptr.is_null() {
            Err(anyhow!(
                "Can't represent {:?} as an array buffer",
                self.value
            ))
        } else {
            Ok(unsafe { std::slice::from_raw_parts(ptr, len as _) })
        }
    }

    pub fn properties(&self) -> Result<Properties> {
        Properties::new(self.context, self.value)
    }

    pub fn is_repr_as_f64(&self) -> bool {
        unsafe { JS_IsFloat64_Ext(self.get_tag()) == 1 }
    }

    pub fn is_repr_as_i32(&self) -> bool {
        self.get_tag() == JS_TAG_INT
    }

    pub fn is_str(&self) -> bool {
        self.get_tag() == JS_TAG_STRING
    }

    pub fn is_bool(&self) -> bool {
        self.get_tag() == JS_TAG_BOOL
    }

    pub fn is_array(&self) -> bool {
        unsafe { JS_IsArray(self.context, self.value) == 1 }
    }

    pub fn is_object(&self) -> bool {
        !self.is_array() && self.get_tag() == JS_TAG_OBJECT
    }

    pub fn is_array_buffer(&self) -> bool {
        (unsafe { JS_IsArrayBuffer_Ext(self.context, self.value) }) != 0
    }

    pub fn is_undefined(&self) -> bool {
        self.get_tag() == JS_TAG_UNDEFINED
    }

    pub fn is_null(&self) -> bool {
        self.get_tag() == JS_TAG_NULL
    }

    pub fn is_null_or_undefined(&self) -> bool {
        self.is_null() | self.is_undefined()
    }

    pub fn is_function(&self) -> bool {
        unsafe { JS_IsFunction(self.context, self.value) != 0 }
    }

    pub fn get_property(&self, key: impl Into<Vec<u8>>) -> Result<Self> {
        let cstring_key = CString::new(key)?;
        let raw = unsafe { JS_GetPropertyStr(self.context, self.value, cstring_key.as_ptr()) };
        Self::new(self.context, raw)
    }

    pub fn set_property(&self, key: impl Into<Vec<u8>>, val: Value) -> Result<()> {
        let cstring_key = CString::new(key)?;
        let ret = unsafe {
            JS_DefinePropertyValueStr(
                self.context,
                self.value,
                cstring_key.as_ptr(),
                val.value,
                JS_PROP_C_W_E as i32,
            )
        };

        if ret < 0 {
            let exception = self.as_exception()?;
            return Err(exception.into_error());
        }
        Ok(())
    }

    pub fn get_indexed_property(&self, index: u32) -> Result<Self> {
        let raw = unsafe { JS_GetPropertyUint32(self.context, self.value, index) };
        Self::new(self.context, raw)
    }

    pub fn append_property(&self, val: Value) -> Result<()> {
        let len = self.get_property("length")?;
        let ret = unsafe {
            JS_DefinePropertyValueUint32(
                self.context,
                self.value,
                len.value as u32,
                val.value,
                JS_PROP_C_W_E as i32,
            )
        };

        if ret < 0 {
            let exception = self.as_exception()?;
            return Err(exception.into_error());
        }
        Ok(())
    }

    pub fn is_exception(&self) -> bool {
        self.get_tag() == JS_TAG_EXCEPTION
    }

    /// Get a pointer to the `RefCell` holding a value wrapped using [Context::wrap_rust_value].
    pub fn get_rust_value<T: 'static>(&self) -> Result<&RefCell<T>> {
        unsafe {
            let pointer = JS_GetOpaque(
                self.value,
                *context::CLASSES
                    .lock()
                    .unwrap()
                    .get(&TypeId::of::<T>())
                    .unwrap(),
            ) as *const RefCell<T>;

            if pointer.is_null() {
                Err(anyhow!("type mismatch"))
            } else {
                Ok(&*pointer)
            }
        }
    }

    fn get_tag(&self) -> i32 {
        (self.value >> 32) as i32
    }

    /// All methods in quickjs return an exception value, not an object.
    /// To actually retrieve the exception, we need to retrieve the exception object from the global state.
    fn as_exception(&self) -> Result<Exception> {
        Exception::new(self.context)
    }
}

#[cfg(test)]
mod tests {
    use crate::js_binding::constants::MAX_SAFE_INTEGER;
    use crate::js_binding::constants::MIN_SAFE_INTEGER;

    use super::super::context::Context;
    use super::BigInt;
    use anyhow::Result;
    const SCRIPT_NAME: &str = "value.js";

    #[test]
    fn test_value_objects_allow_retrieving_a_str_property() -> Result<()> {
        let ctx = Context::default();
        let contents = "globalThis.bar = 1;";
        let _ = ctx.eval_global(SCRIPT_NAME, contents)?;
        let global = ctx.global_object()?;
        let prop = global.get_property("bar");
        assert!(prop.is_ok());
        Ok(())
    }

    #[test]
    fn test_value_objects_allow_setting_a_str_property() -> Result<()> {
        let ctx = Context::default();
        let obj = ctx.object_value()?;
        obj.set_property("foo", ctx.value_from_i32(1_i32)?)?;
        let val = obj.get_property("foo");
        assert!(val.is_ok());
        assert!(val.unwrap().is_repr_as_i32());
        Ok(())
    }

    #[test]
    fn test_value_objects_allow_setting_an_indexed_property() {
        let ctx = Context::default();
        let seq = ctx.array_value().unwrap();
        seq.append_property(ctx.value_from_str("hello").unwrap())
            .unwrap();
        seq.append_property(ctx.value_from_str("world").unwrap())
            .unwrap();

        let val = seq.get_indexed_property(0).unwrap();
        assert_eq!("hello", val.as_str().unwrap());

        let val = seq.get_indexed_property(1).unwrap();
        assert_eq!("world", val.as_str().unwrap());
    }

    #[test]
    fn test_value_set_property_returns_exception() {
        let ctx = Context::default();
        let val = ctx.value_from_i32(1337).unwrap();
        let err = val
            .set_property("foo", ctx.value_from_str("hello").unwrap())
            .unwrap_err();
        assert_eq!(
            "Uncaught TypeError: not an object\n".to_string(),
            err.to_string()
        );
    }

    #[test]
    fn test_value_append_property_returns_exception() {
        let ctx = Context::default();
        let val = ctx.value_from_i32(1337).unwrap();
        let err = val
            .append_property(ctx.value_from_str("hello").unwrap())
            .unwrap_err();
        assert_eq!(
            "Uncaught TypeError: not an object\n".to_string(),
            err.to_string()
        );
    }

    #[test]
    fn test_value_objects_allow_retrieving_a_indexed_property() -> Result<()> {
        let ctx = Context::default();
        let contents = "globalThis.arr = [1];";
        let _ = ctx.eval_global(SCRIPT_NAME, contents)?;
        let val = ctx
            .global_object()?
            .get_property("arr")?
            .get_indexed_property(0);
        assert!(val.is_ok());
        assert!(val.unwrap().is_repr_as_i32());
        Ok(())
    }

    #[test]
    fn test_allows_representing_a_value_as_f64() -> Result<()> {
        let ctx = Context::default();
        let val = ctx.value_from_f64(f64::MIN)?.as_f64_unchecked();
        assert_eq!(val, f64::MIN);
        Ok(())
    }

    #[test]
    fn test_value_as_str() {
        let s = "hello";
        let ctx = Context::default();
        let val = ctx.value_from_str(s).unwrap();
        assert_eq!(val.as_str().unwrap(), s);
    }

    #[test]
    fn test_value_as_str_middle_nul_terminator() {
        let s = "hello\0world!";
        let ctx = Context::default();
        let val = ctx.value_from_str(s).unwrap();
        assert_eq!(val.as_str().unwrap(), s);
    }

    #[test]
    fn test_exception() {
        let ctx = Context::default();
        let error = ctx
            .eval_global("main", "should_throw")
            .unwrap_err()
            .to_string();
        let expected_error =
            "Uncaught ReferenceError: \'should_throw\' is not defined\n    at <eval> (main)\n";
        assert_eq!(expected_error, error.as_str());
    }

    #[test]
    fn test_exception_with_stack() {
        let ctx = Context::default();
        let script = r#"
            function foo() { return bar(); }
            function bar() { return foobar(); }
            function foobar() {
                for (var i = 0; i < 100; i++) {
                    if (i > 25) {
                        throw new Error("boom");
                    }
                }
            }
            foo();
        "#;
        let expected_error = r#"Uncaught Error: boom
    at foobar (main:7)
    at bar (main)
    at foo (main)
    at <eval> (main:11)
"#;
        let error = ctx.eval_global("main", script).unwrap_err().to_string();
        assert_eq!(expected_error, error.as_str());
    }

    #[test]
    fn test_syntax_error() {
        let ctx = Context::default();
        let error = ctx
            .eval_global("main", "func boom() {}")
            .unwrap_err()
            .to_string();
        let expected_error = "Uncaught SyntaxError: expecting \';\'\n    at main:1\n";
        assert_eq!(expected_error, error.as_str());
    }

    #[test]
    fn test_is_null_or_undefined() {
        let ctx = Context::default();
        let v = ctx.undefined_value().unwrap();
        assert!(v.is_null_or_undefined());

        let v = ctx.null_value().unwrap();
        assert!(v.is_null_or_undefined());

        let v = ctx.value_from_i32(1337).unwrap();
        assert!(!v.is_null_or_undefined());
    }

    #[test]
    fn test_i64() {
        let ctx = Context::default();

        // max
        let val = i64::MAX;
        let v = ctx.value_from_i64(val).unwrap();
        assert!(v.is_big_int());
        assert!(!v.is_number());
        assert_eq!(
            BigInt::Unsigned(val as u64),
            v.as_big_int_unchecked().unwrap()
        );

        // min
        let val = i64::MIN;
        let v = ctx.value_from_i64(val).unwrap();
        assert!(v.is_big_int());
        assert!(!v.is_number());
        assert_eq!(BigInt::Signed(val), v.as_big_int_unchecked().unwrap());

        // zero
        let val = 0;
        let v = ctx.value_from_i64(val).unwrap();
        assert!(!v.is_big_int());
        assert!(v.is_number());
        assert_eq!(val, v.as_i32_unchecked() as i64);

        // MAX_SAFE_INTEGER
        let val = MAX_SAFE_INTEGER;
        let v = ctx.value_from_i64(val).unwrap();
        assert!(!v.is_big_int());
        assert!(v.is_number());
        assert_eq!(val, v.as_f64_unchecked() as i64);

        // MAX_SAFE_INTGER + 1
        let val = MAX_SAFE_INTEGER + 1;
        let v = ctx.value_from_i64(val).unwrap();
        assert!(v.is_big_int());
        assert!(!v.is_number());
        assert_eq!(
            BigInt::Unsigned(val as u64),
            v.as_big_int_unchecked().unwrap()
        );

        // MIN_SAFE_INTEGER
        let val = MIN_SAFE_INTEGER;
        let v = ctx.value_from_i64(val).unwrap();
        assert!(!v.is_big_int());
        assert!(v.is_number());
        assert_eq!(val, v.as_f64_unchecked() as i64);

        // MIN_SAFE_INTEGER - 1
        let val = MIN_SAFE_INTEGER - 1;
        let v = ctx.value_from_i64(val).unwrap();
        assert!(v.is_big_int());
        assert!(!v.is_number());
        assert_eq!(BigInt::Signed(val), v.as_big_int_unchecked().unwrap());
    }

    #[test]
    fn test_u64() {
        let ctx = Context::default();

        // max
        let val = u64::MAX;
        let v = ctx.value_from_u64(val).unwrap();
        assert!(v.is_big_int());
        assert!(!v.is_number());
        assert_eq!(BigInt::Unsigned(val), v.as_big_int_unchecked().unwrap());

        // min == 0
        let val = u64::MIN;
        let v = ctx.value_from_u64(val).unwrap();
        assert!(!v.is_big_int());
        assert!(v.is_number());
        assert_eq!(val, v.as_i32_unchecked() as u64);

        // MAX_SAFE_INTEGER
        let val = MAX_SAFE_INTEGER as u64;
        let v = ctx.value_from_u64(val).unwrap();
        assert!(!v.is_big_int());
        assert!(v.is_number());
        assert_eq!(val, v.as_f64_unchecked() as u64);

        // MAX_SAFE_INTEGER + 1
        let val = (MAX_SAFE_INTEGER + 1) as u64;
        let v = ctx.value_from_u64(val).unwrap();
        assert!(v.is_big_int());
        assert!(!v.is_number());
        assert_eq!(BigInt::Unsigned(val), v.as_big_int_unchecked().unwrap());
    }

    #[test]
    fn test_value_larger_than_u64_max_returns_overflow_error() {
        let ctx = Context::default();

        ctx.eval_global("main", "var num = BigInt(\"18446744073709551616\");")
            .unwrap(); // u64::MAX + 1
        let num = ctx.global_object().unwrap().get_property("num").unwrap();

        assert!(num.is_big_int());
        assert_eq!(
            "big int overflow, value does not fit in u64",
            num.as_big_int_unchecked().unwrap_err().to_string()
        );
    }

    #[test]
    fn test_value_smaller_than_i64_min_returns_underflow_error() {
        let ctx = Context::default();

        ctx.eval_global("main", "var num = BigInt(\"-9223372036854775809\");")
            .unwrap(); // i64::MIN - 1
        let num = ctx.global_object().unwrap().get_property("num").unwrap();

        assert!(num.is_big_int());
        assert_eq!(
            "big int underflow, value does not fit in i64",
            num.as_big_int_unchecked().unwrap_err().to_string()
        );
    }

    #[test]
    fn test_u64_creates_an_unsigned_bigint() {
        let ctx = Context::default();

        let expected = i64::MAX as u64 + 2;
        let v = ctx.value_from_u64(expected).unwrap();

        assert!(v.is_big_int());
        assert_eq!(
            BigInt::Unsigned(expected),
            v.as_big_int_unchecked().unwrap()
        );
    }

    #[test]
    fn test_is_function() {
        let ctx = Context::default();

        ctx.eval_global("main", "var x = 42; function foo() {}")
            .unwrap();

        assert!(!ctx
            .global_object()
            .unwrap()
            .get_property("x")
            .unwrap()
            .is_function());

        assert!(ctx
            .global_object()
            .unwrap()
            .get_property("foo")
            .unwrap()
            .is_function());
    }
}<|MERGE_RESOLUTION|>--- conflicted
+++ resolved
@@ -4,18 +4,11 @@
 use anyhow::{anyhow, Result};
 use quickjs_wasm_sys::{
     size_t as JS_size_t, JSContext, JSValue, JS_BigIntSigned, JS_BigIntToInt64, JS_BigIntToUint64,
-<<<<<<< HEAD
     JS_Call, JS_DefinePropertyValueStr, JS_DefinePropertyValueUint32, JS_EvalFunction,
-    JS_GetPropertyStr, JS_GetPropertyUint32, JS_IsArray, JS_IsFloat64_Ext, JS_IsFunction,
-    JS_ToCStringLen2, JS_ToFloat64, JS_PROP_C_W_E, JS_TAG_BIG_INT, JS_TAG_BOOL, JS_TAG_EXCEPTION,
-    JS_TAG_INT, JS_TAG_NULL, JS_TAG_OBJECT, JS_TAG_STRING, JS_TAG_UNDEFINED,
-=======
-    JS_Call, JS_DefinePropertyValueStr, JS_DefinePropertyValueUint32, JS_GetArrayBuffer,
-    JS_GetOpaque, JS_GetPropertyStr, JS_GetPropertyUint32, JS_IsArray, JS_IsArrayBuffer_Ext,
-    JS_IsFloat64_Ext, JS_IsFunction, JS_ToCStringLen2, JS_ToFloat64, JS_PROP_C_W_E, JS_TAG_BIG_INT,
-    JS_TAG_BOOL, JS_TAG_EXCEPTION, JS_TAG_INT, JS_TAG_NULL, JS_TAG_OBJECT, JS_TAG_STRING,
-    JS_TAG_UNDEFINED,
->>>>>>> 22157731
+    JS_GetArrayBuffer, JS_GetOpaque, JS_GetPropertyStr, JS_GetPropertyUint32, JS_IsArray,
+    JS_IsArrayBuffer_Ext, JS_IsFloat64_Ext, JS_IsFunction, JS_ToCStringLen2, JS_ToFloat64,
+    JS_PROP_C_W_E, JS_TAG_BIG_INT, JS_TAG_BOOL, JS_TAG_EXCEPTION, JS_TAG_INT, JS_TAG_NULL,
+    JS_TAG_OBJECT, JS_TAG_STRING, JS_TAG_UNDEFINED,
 };
 use std::any::TypeId;
 use std::cell::RefCell;
