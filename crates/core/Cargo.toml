[package]
name = "javy-core"
version = "0.2.0"
authors.workspace = true
edition.workspace = true
license.workspace = true

[[bin]]
name = "javy_core"
path = "src/main.rs"

[lib]
name = "javy_quickjs_provider"
crate-type = ["cdylib"]

[dependencies]
anyhow = { workspace = true }
javy = { path = "../javy" }
<<<<<<< HEAD
javy-apis = { path = "../apis", features = ["console", "text_encoding"] }
=======
javy-apis = { path = "../apis", features = ["console", "stream_io"] }
>>>>>>> 06244903
once_cell = { workspace = true }

[features]
experimental_event_loop = []<|MERGE_RESOLUTION|>--- conflicted
+++ resolved
@@ -16,11 +16,7 @@
 [dependencies]
 anyhow = { workspace = true }
 javy = { path = "../javy" }
-<<<<<<< HEAD
-javy-apis = { path = "../apis", features = ["console", "text_encoding"] }
-=======
-javy-apis = { path = "../apis", features = ["console", "stream_io"] }
->>>>>>> 06244903
+javy-apis = { path = "../apis", features = ["console", "text_encoding", "stream_io"] }
 once_cell = { workspace = true }
 
 [features]
