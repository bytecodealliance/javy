mod engine;

use quickjs_wasm_rs::{Context, Value};

use once_cell::sync::OnceCell;
use std::alloc::{alloc, dealloc, Layout};
use std::io::{self, Read, Write};
use std::ptr::copy_nonoverlapping;
use std::slice;

static mut JS_CONTEXT: OnceCell<Context> = OnceCell::new();
static SCRIPT_NAME: &str = "script.js";

// Unlike C's realloc, zero-length allocations need not have
// unique addresses, so a zero-length allocation may be passed
// in and also requested, but it's ok to return anything that's
// non-zero to indicate success.
const ZERO_SIZE_ALLOCATION_PTR: *mut u8 = 1 as _;

/// Sets up the JS context for the engine to be used to run JS code
///
/// # Safety
///
/// A OnceCell value is set in this function so this function must be called only once.
#[export_name = "init-engine"]
pub unsafe extern "C" fn init_engine() {
    let mut context = Context::default();
    context
        .register_globals(io::stderr(), io::stderr())
        .unwrap();

    let global = context.global_object().unwrap();
    inject_javy_globals(&context, &global);

    context
        .eval_global(
            "text-encoding.js",
            include_str!("../prelude/text-encoding.js"),
        )
        .unwrap();
    context
        .eval_global("io.js", include_str!("../prelude/io.js"))
        .unwrap();
    JS_CONTEXT.set(context).unwrap();
}

#[export_name = "compile-bytecode"]
pub unsafe extern "C" fn compile_bytecode(
    contents_ptr: *mut u8,
    contents_len: *mut u32,
    bytecode_len: *mut u32,
) -> u32 {
    let contents_slice = std::slice::from_raw_parts_mut(contents_ptr, contents_len as usize);
    let contents = std::str::from_utf8_unchecked(contents_slice);
    let context = Context::default();
    let bytecode = context.compile_global(SCRIPT_NAME, contents).unwrap();
    *bytecode_len = bytecode.len() as u32;

    let vec = bytecode;
    let ret = vec.as_ptr() as u32;
    std::mem::forget(vec);
    ret
}

/// Evaluates the JS source code
///
/// # Safety
///
/// See safety for https://doc.rust-lang.org/std/vec/struct.Vec.html#method.from_raw_parts
#[export_name = "init-src"]
pub unsafe extern "C" fn init_src(js_str_ptr: *mut u8, js_str_len: usize) {
    let base64_bytecode =
        std::str::from_utf8_unchecked(slice::from_raw_parts(js_str_ptr, js_str_len));
    let bytecode = base64::decode(base64_bytecode).unwrap();
    let context = JS_CONTEXT.get().unwrap();
<<<<<<< HEAD
    let _ = context.eval_binary(&bytecode).unwrap();
}

/// Executes the JS code.
/// func_obj_path is expected to be a dot spearate path to the main function.
///
/// # Safety
///
/// See safety for https://doc.rust-lang.org/std/vec/struct.Vec.html#method.from_raw_parts
#[export_name = "execute"]
pub unsafe extern "C" fn execute(
    func_obj_path_is_some: u32,
    func_obj_path_ptr: *mut u8,
    func_obj_path_len: usize,
) {
    let func_obj_path = match func_obj_path_is_some {
        0 => "Shopify.main".to_string(),
        _ => String::from_utf8(Vec::from_raw_parts(
            func_obj_path_ptr,
            func_obj_path_len,
            func_obj_path_len,
        ))
        .unwrap(),
    };

    assert!(!func_obj_path.is_empty());

    let context = JS_CONTEXT.get().unwrap();
    let (this, func) = func_obj_path.split('.').fold(
        (
            context.global_object().unwrap(),
            context.global_object().unwrap(),
        ),
        |(_this, func), obj| {
            let next = func.get_property(obj).unwrap();
            (func, next)
        },
    );

    let input_bytes = engine::load().expect("Couldn't load input");
    let input_value = context.array_buffer_value(&input_bytes).unwrap();
    let output_value = func.call(&this, &[input_value]);

    if output_value.is_err() {
        panic!("{}", output_value.unwrap_err().to_string());
    }
    let output_value = output_value.unwrap();
    if !output_value.is_array_buffer() {
        panic!("Only ArrayBuffers are supported as return values, a different type was returned");
    }

    let output = output_value.as_bytes().unwrap();
    engine::store(output).expect("Couldn't store output");
=======
    let _ = context.eval_global("function.mjs", &js).unwrap();
>>>>>>> 4ad3c21e
}

/// 1. Allocate memory of new_size with alignment.
/// 2. If original_ptr != 0
///   a. copy min(new_size, original_size) bytes from original_ptr to new memory
///    b. de-allocate original_ptr
/// 3. return new memory ptr
/// https://doc.rust-lang.org/std/alloc/struct.Layout.html
/// https://doc.rust-lang.org/std/alloc/fn.alloc.html
///
/// # Safety
///
/// See the following APIs for safety
///
/// * https://doc.rust-lang.org/std/alloc/fn.alloc.html
/// * https://doc.rust-lang.org/core/intrinsics/fn.copy_nonoverlapping.html
/// * https://doc.rust-lang.org/std/alloc/fn.dealloc.html
#[export_name = "canonical_abi_realloc"]
pub unsafe extern "C" fn canonical_abi_realloc(
    original_ptr: *mut u8,
    original_size: usize,
    alignment: usize,
    new_size: usize,
) -> *mut std::ffi::c_void {
    assert!(new_size >= original_size);

    let new_mem = match new_size {
        0 => ZERO_SIZE_ALLOCATION_PTR,
        _ => alloc(Layout::from_size_align(new_size, alignment).unwrap()),
    };

    if !original_ptr.is_null() && original_size != 0 {
        copy_nonoverlapping(original_ptr, new_mem, original_size);
        canonical_abi_free(original_ptr, original_size, alignment);
    }
    new_mem as _
}
/// Frees memory
///
/// # Safety
///
/// See https://doc.rust-lang.org/std/alloc/fn.dealloc.html
#[export_name = "canonical_abi_free"]
pub unsafe extern "C" fn canonical_abi_free(ptr: *mut u8, size: usize, alignment: usize) {
    if size > 0 {
        dealloc(ptr, Layout::from_size_align(size, alignment).unwrap())
    };
}

fn js_args_to_io_writer(args: &[Value]) -> anyhow::Result<(Box<dyn Write>, &[u8])> {
    // TODO: Should throw an exception
    let [fd, data, offset, length, ..] = args else {
        anyhow::bail!("Invalid number of parameters");
    };

    let offset: usize = (offset.as_f64()?.floor() as u64).try_into()?;
    let length: usize = (length.as_f64()?.floor() as u64).try_into()?;

    let fd: Box<dyn Write> = match fd.try_as_integer()? {
        1 => Box::new(std::io::stdout()),
        2 => Box::new(std::io::stderr()),
        _ => anyhow::bail!("Only stdout and stderr are supported"),
    };

    if !data.is_array_buffer() {
        anyhow::bail!("Data needs to be an ArrayBuffer");
    }
    let data = data.as_bytes()?;
    Ok((fd, &data[offset..(offset + length)]))
}

fn js_args_to_io_reader(args: &[Value]) -> anyhow::Result<(Box<dyn Read>, &mut [u8])> {
    // TODO: Should throw an exception
    let [fd, data, offset, length, ..] = args else {
        anyhow::bail!("Invalid number of parameters");
    };

    let offset: usize = (offset.as_f64()?.floor() as u64).try_into()?;
    let length: usize = (length.as_f64()?.floor() as u64).try_into()?;

    let fd: Box<dyn Read> = match fd.try_as_integer()? {
        0 => Box::new(std::io::stdin()),
        _ => anyhow::bail!("Only stdin is supported"),
    };

    if !data.is_array_buffer() {
        anyhow::bail!("Data needs to be an ArrayBuffer");
    }
    let data = data.as_bytes_mut()?;
    Ok((fd, &mut data[offset..(offset + length)]))
}

fn inject_javy_globals(context: &Context, global: &Value) {
    global
        .set_property(
            "__javy_io_writeSync",
            context
                .wrap_callback(|ctx, _this_arg, args| {
                    let (mut fd, data) = js_args_to_io_writer(args)?;
                    let n = fd.write(data)?;
                    fd.flush()?;
                    ctx.value_from_i32(n.try_into()?)
                })
                .unwrap(),
        )
        .unwrap();

    global
        .set_property(
            "__javy_io_readSync",
            context
                .wrap_callback(|ctx, _this_arg, args| {
                    let (mut fd, data) = js_args_to_io_reader(args)?;
                    let n = fd.read(data)?;
                    ctx.value_from_i32(n.try_into()?)
                })
                .unwrap(),
        )
        .unwrap();
}<|MERGE_RESOLUTION|>--- conflicted
+++ resolved
@@ -73,63 +73,7 @@
         std::str::from_utf8_unchecked(slice::from_raw_parts(js_str_ptr, js_str_len));
     let bytecode = base64::decode(base64_bytecode).unwrap();
     let context = JS_CONTEXT.get().unwrap();
-<<<<<<< HEAD
     let _ = context.eval_binary(&bytecode).unwrap();
-}
-
-/// Executes the JS code.
-/// func_obj_path is expected to be a dot spearate path to the main function.
-///
-/// # Safety
-///
-/// See safety for https://doc.rust-lang.org/std/vec/struct.Vec.html#method.from_raw_parts
-#[export_name = "execute"]
-pub unsafe extern "C" fn execute(
-    func_obj_path_is_some: u32,
-    func_obj_path_ptr: *mut u8,
-    func_obj_path_len: usize,
-) {
-    let func_obj_path = match func_obj_path_is_some {
-        0 => "Shopify.main".to_string(),
-        _ => String::from_utf8(Vec::from_raw_parts(
-            func_obj_path_ptr,
-            func_obj_path_len,
-            func_obj_path_len,
-        ))
-        .unwrap(),
-    };
-
-    assert!(!func_obj_path.is_empty());
-
-    let context = JS_CONTEXT.get().unwrap();
-    let (this, func) = func_obj_path.split('.').fold(
-        (
-            context.global_object().unwrap(),
-            context.global_object().unwrap(),
-        ),
-        |(_this, func), obj| {
-            let next = func.get_property(obj).unwrap();
-            (func, next)
-        },
-    );
-
-    let input_bytes = engine::load().expect("Couldn't load input");
-    let input_value = context.array_buffer_value(&input_bytes).unwrap();
-    let output_value = func.call(&this, &[input_value]);
-
-    if output_value.is_err() {
-        panic!("{}", output_value.unwrap_err().to_string());
-    }
-    let output_value = output_value.unwrap();
-    if !output_value.is_array_buffer() {
-        panic!("Only ArrayBuffers are supported as return values, a different type was returned");
-    }
-
-    let output = output_value.as_bytes().unwrap();
-    engine::store(output).expect("Couldn't store output");
-=======
-    let _ = context.eval_global("function.mjs", &js).unwrap();
->>>>>>> 4ad3c21e
 }
 
 /// 1. Allocate memory of new_size with alignment.
