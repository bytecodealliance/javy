# One approach to testing changes to this is:
# 1. Fork this repo to your personal account
# 2. Go into the repo settings on your fork, go to _Actions_, go to _General_, under _Workflow permissions_, select _Read and Write permissions_, then _Save_
# 3. Add your fork as a new remote and push your branch to it
# 4. Publish a release in your personal fork with the target of the release set to the branch with your changes
# 5. Confirm the workflow completes and that assets are attached to the release as expected

name: Publish

on:
  release:
    types:
      - published

jobs:
  compile_core:
    name: Compile Core
    runs-on: macos-latest
    steps:
      - uses: actions/checkout@v3

      - name: Install wasi-sdk
        run: make download-wasi-sdk

      - name: Install wizer
        run: cargo install wizer --all-features

      - name: Make core
        run: make core

      - name: Upload core binary to artifacts
        uses: actions/upload-artifact@v3
        with:
          name: engine
          path: target/wasm32-wasi/release/javy_core.wasm

      - name: Upload quickjs_provider to artifacts
        uses: actions/upload-artifact@v3
        with:
          name: provider
          path: target/wasm32-wasi/release/javy_quickjs_provider_wizened.wasm

      - name: Archive wizened quickjs_provider
        run: gzip -k -f target/wasm32-wasi/release/javy_quickjs_provider_wizened.wasm && mv target/wasm32-wasi/release/javy_quickjs_provider_wizened.wasm.gz javy-quickjs_provider.wasm.gz

      - name: Upload archived quickjs_provider to artifacts
        uses: actions/upload-artifact@v3
        with:
          name: javy-quickjs_provider.wasm.gz
          path: javy-quickjs_provider.wasm.gz

      - name: Upload archived quickjs_provider to release
        uses: actions/upload-release-asset@v1
        env:
          GITHUB_TOKEN: ${{ secrets.GITHUB_TOKEN }}
        with:
          upload_url: ${{ github.event.release.upload_url }}
          asset_path: ./javy-quickjs_provider.wasm.gz
          asset_name: javy-quickjs_provider.wasm.gz
          asset_content_type: application/gzip

      - name: Generate archived quickjs_provider hash
        run: shasum -a 256 javy-quickjs_provider.wasm.gz | awk '{ print $1 }' > javy-quickjs_provider.wasm.gz.sha256

      - name: Upload asset hash to artifacts
        uses: actions/upload-artifact@v3
        with:
          name: javy-quickjs_provider.wasm.gz.sha256
          path: javy-quickjs_provider.wasm.gz.sha256

      - name: Upload asset hash to release
        uses: actions/upload-release-asset@v1
        env:
          GITHUB_TOKEN: ${{ secrets.GITHUB_TOKEN }}
        with:
          upload_url: ${{ github.event.release.upload_url }}
          asset_path: ./javy-quickjs_provider.wasm.gz.sha256
          asset_name: javy-quickjs_provider.wasm.gz.sha256
          asset_content_type: plain/text

  compile_cli:
    name: Compile CLI
    needs: compile_core
    runs-on: ${{ matrix.os }}
    strategy:
      matrix:
        include:
          - name: linux
            os: ubuntu-latest
            path: target/x86_64-unknown-linux-gnu/release/javy
            asset_name: javy-x86_64-linux-${{ github.event.release.tag_name }}
            shasum_cmd: sha256sum
            target: x86_64-unknown-linux-gnu
          - name: macos
            os: macos-latest
            path: target/x86_64-apple-darwin/release/javy
            asset_name: javy-x86_64-macos-${{ github.event.release.tag_name }}
            shasum_cmd: shasum -a 256
            target: x86_64-apple-darwin
          - name: macos-arm64
            os: macos-latest
            path: target/aarch64-apple-darwin/release/javy
            asset_name: javy-arm-macos-${{ github.event.release.tag_name }}
            shasum_cmd: shasum -a 256
            target: aarch64-apple-darwin
          - name: windows
            os: windows-latest
            path: target\x86_64-pc-windows-msvc\release\javy.exe
            asset_name: javy-x86_64-windows-${{ github.event.release.tag_name }}
            shasum_cmd: sha256sum
            target: x86_64-pc-windows-msvc

    steps:
      - uses: actions/checkout@v3

      # Should no-op except for macos-arm case where that target won't be installed
      - name: Install target
        run: rustup target add ${{ matrix.target }}

      - uses: actions/download-artifact@v3
        with:
          name: engine
          path: target/wasm32-wasi/release/

      - uses: actions/download-artifact@v3
        with:
          name: provider
          path: target/wasm32-wasi/release/

      - name: Build CLI ${{ matrix.os }}
<<<<<<< HEAD
        run: cargo build --release --package javy
=======
        env:
          JAVY_ENGINE_PATH: javy_core.wasm
        run: cargo build --release --target ${{ matrix.target }} --package javy
>>>>>>> 0eb7af0c

      - name: Archive assets
        run: gzip -k -f ${{ matrix.path }} && mv ${{ matrix.path }}.gz ${{ matrix.asset_name }}.gz

      - name: Upload assets to artifacts
        uses: actions/upload-artifact@v3
        with:
          name: ${{ matrix.asset_name }}.gz
          path: ${{ matrix.asset_name }}.gz

      - name: Upload assets to release
        env:
          GITHUB_TOKEN: ${{ secrets.GITHUB_TOKEN }}
        run: gh release upload ${{ github.event.release.tag_name }} ${{ matrix.asset_name }}.gz

      - name: Generate asset hash
        run: ${{ matrix.shasum_cmd }} ${{ matrix.asset_name }}.gz | awk '{ print $1 }' > ${{ matrix.asset_name }}.gz.sha256

      - name: Upload asset hash to artifacts
        uses: actions/upload-artifact@v3
        with:
          name: ${{ matrix.asset_name }}.gz.sha256
          path: ${{ matrix.asset_name }}.gz.sha256

      - name: Upload asset hash to release
        env:
          GITHUB_TOKEN: ${{ secrets.GITHUB_TOKEN }}
        run: gh release upload ${{ github.event.release.tag_name }} ${{ matrix.asset_name }}.gz.sha256<|MERGE_RESOLUTION|>--- conflicted
+++ resolved
@@ -128,13 +128,7 @@
           path: target/wasm32-wasi/release/
 
       - name: Build CLI ${{ matrix.os }}
-<<<<<<< HEAD
-        run: cargo build --release --package javy
-=======
-        env:
-          JAVY_ENGINE_PATH: javy_core.wasm
         run: cargo build --release --target ${{ matrix.target }} --package javy
->>>>>>> 0eb7af0c
 
       - name: Archive assets
         run: gzip -k -f ${{ matrix.path }} && mv ${{ matrix.path }}.gz ${{ matrix.asset_name }}.gz
