--- conflicted
+++ resolved
@@ -55,7 +55,7 @@
         run: cargo build -p javy-plugin --release --target=wasm32-wasip2
 
       - name: Check benchmarks
-        run: CARGO_PROFILE_RELEASE_LTO=off cargo check --package=javy-cli --release --benches
+        run: cargo check --package=javy-cli --benches
 
       - name: Lint
         run: |
@@ -75,12 +75,12 @@
       - name: Lint CLI
         run: |
           cargo fmt -- --check
-          CARGO_PROFILE_RELEASE_LTO=off cargo clippy --package=javy-cli --release --all-targets --all-features -- -D warnings
+          cargo clippy --package=javy-cli --all-targets --all-features -- -D warnings
 
       - name: Lint CodeGen
         run: |
           cargo fmt -- --check
-          CARGO_PROFILE_RELEASE_LTO=off cargo clippy --package=javy-codegen --release --all-targets --all-features -- -D warnings
+          cargo clippy --package=javy-codegen --all-targets --all-features -- -D warnings
 
       - name: Lint plugin processing
         run: |
@@ -102,15 +102,9 @@
 
       - name: Build test-plugin
         run: |
-<<<<<<< HEAD
-          cargo build --package=javy-test-plugin --release --target=wasm32-wasip1
+          cargo build --package=javy-test-plugin --release --target=wasm32-wasip2
           cargo build --package=javy-cli
-          target/debug/javy init-plugin target/wasm32-wasip1/release/test_plugin.wasm -o crates/runner/test_plugin.wasm
-=======
-          cargo build --package=javy-test-plugin --release --target=wasm32-wasip2
-          CARGO_PROFILE_RELEASE_LTO=off cargo build --package=javy-cli --release
-          target/release/javy init-plugin target/wasm32-wasip2/release/test_plugin.wasm -o crates/runner/test_plugin.wasm
->>>>>>> 2d452e07
+          target/debug/javy init-plugin target/wasm32-wasip2/release/test_plugin.wasm -o crates/runner/test_plugin.wasm
 
       - name: Test CLI
         run: cargo test --package=javy-cli -- --nocapture
@@ -124,27 +118,6 @@
         run: |
           cargo test --package=javy-plugin-processing -- --nocapture
 
-<<<<<<< HEAD
-      - name: Check benchmarks
-        run: cargo check --package=javy-cli --benches
-
-      - name: Lint CLI
-        run: |
-          cargo fmt -- --check
-          cargo clippy --package=javy-cli --all-targets -- -D warnings
-
-      - name: Lint CodeGen
-        run: |
-          cargo fmt -- --check
-          cargo hack clippy --package=javy-codegen --all-targets --each-feature -- -D warnings
-
-      - name: Lint plugin processing
-        run: |
-          cargo fmt --package=javy-plugin-processing -- --check
-          cargo clippy --package=javy-plugin-processing --all-targets -- -D warnings
-
-=======
->>>>>>> 2d452e07
       - name: WPT
         run: |
           npm install --prefix wpt
