name: CI

on:
  push:
    branches:
      - main
  pull_request:

jobs:
  ci:
    name: CI
    runs-on: ubuntu-latest
    steps:
      - uses: actions/checkout@v4
        with:
          submodules: true

      - name: Cargo Cache
        uses: actions/cache@v4
        with:
          path: ~/.cargo
          key: cargo-${{ hashFiles('Cargo.toml') }}
          restore-keys: |
            cargo-${{ hashFiles('Cargo.toml') }}
            cargo

      - name: Cargo Target Cache
        uses: actions/cache@v4
        with:
          path: target
          key: cargo-target-${{ hashFiles('Cargo.toml') }}
          restore-keys: |
            cargo-target-${{ hashFiles('Cargo.toml') }}
            cargo-target

      - name: Read wasmtime version
        id: wasmtime_version
        shell: bash
        run: |
          VERSION=$(cargo metadata --format-version=1 --locked | jq '.packages[] | select(.name == "wasmtime") | .version' -r)
          echo "wasmtime_version=$VERSION" >> "$GITHUB_OUTPUT"

      - name: Install wasmtime-cli
        shell: bash
        run: |
          wget -nv 'https://github.com/bytecodealliance/wasmtime/releases/download/v${{ steps.wasmtime_version.outputs.wasmtime_version }}/wasmtime-v${{ steps.wasmtime_version.outputs.wasmtime_version }}-x86_64-linux.tar.xz' -O /tmp/wasmtime.tar.xz
          mkdir /tmp/wasmtime
          tar xvf /tmp/wasmtime.tar.xz --strip-components=1 -C /tmp/wasmtime
          echo "/tmp/wasmtime" >> $GITHUB_PATH

      - name: Install cargo-hack
        uses: taiki-e/install-action@cargo-hack

      - name: Compile plugin
        run: cargo build -p javy-plugin --release --target=wasm32-wasip1

      - name: Check benchmarks
        run: CARGO_PROFILE_RELEASE_LTO=off cargo check --package=javy-cli --release --benches

      - name: Lint
        run: |
          cargo clippy --workspace \
          --exclude=javy-cli \
          --exclude=javy-codegen \
          --exclude=javy-plugin-processing \
          --exclude=javy-runner \
          --exclude=javy-fuzz \
          --target=wasm32-wasip1 --all-targets --all-features -- -D warnings

      # We need to specify a different job for linting `javy-runner` given that
      # it depends on Wasmtime and Cranelift cannot be compiled to `wasm32-wasip1`
      - name: Lint Runner
        run: cargo clippy --package=javy-runner -- -D warnings

      - name: Lint CLI
        run: |
          cargo fmt -- --check
          CARGO_PROFILE_RELEASE_LTO=off cargo clippy --package=javy-cli --release --all-targets -- -D warnings

      - name: Lint CodeGen
        run: |
          cargo fmt -- --check
          CARGO_PROFILE_RELEASE_LTO=off cargo hack clippy --package=javy-codegen --release --all-targets --each-feature -- -D warnings

      - name: Lint plugin processing
        run: |
          cargo fmt --package=javy-plugin-processing -- --check
          cargo clippy --package=javy-plugin-processing --all-targets -- -D warnings

      - name: Test
        run: |
          cargo hack test --workspace \
          --exclude=javy-cli \
          --exclude=javy-codegen \
          --exclude=javy-plugin-processing \
          --exclude=javy-runner \
          --exclude=javy-test-plugin \
          --target=wasm32-wasip1 --each-feature -- --nocapture

      - name: Test Runner
        run: cargo test --package=javy-runner

      - name: Build test-plugin
        run: |
          cargo build --package=javy-test-plugin --release --target=wasm32-wasip1
          CARGO_PROFILE_RELEASE_LTO=off cargo build --package=javy-cli --release
          target/release/javy init-plugin target/wasm32-wasip1/release/test_plugin.wasm -o crates/runner/test_plugin.wasm

      - name: Test CLI
        run: CARGO_PROFILE_RELEASE_LTO=off cargo test --package=javy-cli --release -- --nocapture

      - name: Test CodeGen
        run: |
          target/release/javy emit-plugin -o crates/codegen/default_plugin.wasm
          CARGO_PROFILE_RELEASE_LTO=off cargo hack test --package=javy-codegen --release --each-feature -- --nocapture

      - name: Test plugin processing
        run: |
          cargo test --package=javy-plugin-processing -- --nocapture

<<<<<<< HEAD
=======
      - name: Check benchmarks
        run: CARGO_PROFILE_RELEASE_LTO=off cargo check --package=javy-cli --release --benches

      - name: Lint CLI
        run: |
          cargo fmt -- --check
          CARGO_PROFILE_RELEASE_LTO=off cargo clippy --package=javy-cli --release --all-targets --all-features -- -D warnings

      - name: Lint CodeGen
        run: |
          cargo fmt -- --check
          CARGO_PROFILE_RELEASE_LTO=off cargo clippy --package=javy-codegen --release --all-targets --all-features -- -D warnings

      - name: Lint plugin processing
        run: |
          cargo fmt --package=javy-plugin-processing -- --check
          cargo clippy --package=javy-plugin-processing --all-targets --all-features -- -D warnings

>>>>>>> 0fc21723
      - name: WPT
        run: |
          npm install --prefix wpt
          npm test --prefix wpt<|MERGE_RESOLUTION|>--- conflicted
+++ resolved
@@ -70,22 +70,22 @@
       # We need to specify a different job for linting `javy-runner` given that
       # it depends on Wasmtime and Cranelift cannot be compiled to `wasm32-wasip1`
       - name: Lint Runner
-        run: cargo clippy --package=javy-runner -- -D warnings
+        run: cargo clippy --package=javy-runner --all-features -- -D warnings
 
       - name: Lint CLI
         run: |
           cargo fmt -- --check
-          CARGO_PROFILE_RELEASE_LTO=off cargo clippy --package=javy-cli --release --all-targets -- -D warnings
+          CARGO_PROFILE_RELEASE_LTO=off cargo clippy --package=javy-cli --release --all-targets --all-features -- -D warnings
 
       - name: Lint CodeGen
         run: |
           cargo fmt -- --check
-          CARGO_PROFILE_RELEASE_LTO=off cargo hack clippy --package=javy-codegen --release --all-targets --each-feature -- -D warnings
+          CARGO_PROFILE_RELEASE_LTO=off cargo clippy --package=javy-codegen --release --all-targets --all-features -- -D warnings
 
       - name: Lint plugin processing
         run: |
           cargo fmt --package=javy-plugin-processing -- --check
-          cargo clippy --package=javy-plugin-processing --all-targets -- -D warnings
+          cargo clippy --package=javy-plugin-processing --all-targets --all-features -- -D warnings
 
       - name: Test
         run: |
@@ -118,27 +118,6 @@
         run: |
           cargo test --package=javy-plugin-processing -- --nocapture
 
-<<<<<<< HEAD
-=======
-      - name: Check benchmarks
-        run: CARGO_PROFILE_RELEASE_LTO=off cargo check --package=javy-cli --release --benches
-
-      - name: Lint CLI
-        run: |
-          cargo fmt -- --check
-          CARGO_PROFILE_RELEASE_LTO=off cargo clippy --package=javy-cli --release --all-targets --all-features -- -D warnings
-
-      - name: Lint CodeGen
-        run: |
-          cargo fmt -- --check
-          CARGO_PROFILE_RELEASE_LTO=off cargo clippy --package=javy-codegen --release --all-targets --all-features -- -D warnings
-
-      - name: Lint plugin processing
-        run: |
-          cargo fmt --package=javy-plugin-processing -- --check
-          cargo clippy --package=javy-plugin-processing --all-targets --all-features -- -D warnings
-
->>>>>>> 0fc21723
       - name: WPT
         run: |
           npm install --prefix wpt
