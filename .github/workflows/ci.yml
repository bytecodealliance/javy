--- conflicted
+++ resolved
@@ -24,15 +24,6 @@
         with:
           cache-prefix: wasi
 
-      - name: Compile plugin
-        run: cargo build -p javy-plugin --release --target=wasm32-wasip2
-
-<<<<<<< HEAD
-      - name: Check benchmarks
-        run: cargo check --package=javy-cli --benches
-
-=======
->>>>>>> 406d102a
       - name: Lint
         run: |
           cargo clippy --workspace \
@@ -43,29 +34,6 @@
           --exclude=javy-fuzz \
           --target=wasm32-wasip2 --all-targets --all-features -- -D warnings
 
-<<<<<<< HEAD
-      # We need to specify a different job for linting `javy-runner` given that
-      # it depends on Wasmtime and Cranelift cannot be compiled to `wasm32-wasip2`
-      - name: Lint Runner
-        run: cargo clippy --package=javy-runner --all-features -- -D warnings
-
-      - name: Lint CLI
-        run: |
-          cargo fmt -- --check
-          cargo clippy --package=javy-cli --all-targets --all-features -- -D warnings
-
-      - name: Lint CodeGen
-        run: |
-          cargo fmt -- --check
-          cargo clippy --package=javy-codegen --all-targets --all-features -- -D warnings
-
-      - name: Lint plugin processing
-        run: |
-          cargo fmt --package=javy-plugin-processing -- --check
-          cargo clippy --package=javy-plugin-processing --all-targets --all-features -- -D warnings
-
-=======
->>>>>>> 406d102a
       - name: Test
         run: |
           cargo hack test --workspace \
@@ -83,20 +51,12 @@
       - name: Build test-plugin
         run: |
           cargo build --package=javy-test-plugin --release --target=wasm32-wasip2
-<<<<<<< HEAD
-          cargo build --package=javy-cli
-          target/debug/javy init-plugin target/wasm32-wasip2/release/test_plugin.wasm -o crates/runner/test_plugin.wasm
-
-      - name: Test CLI
-        run: cargo test --package=javy-cli -- --nocapture
-=======
 
       - name: Upload plugins
         uses: actions/upload-artifact@v4
         with:
           name: plugins
           path: target/wasm32-wasip2/release/*.wasm
->>>>>>> 406d102a
 
   native_ci:
     name: Native targets
@@ -121,24 +81,19 @@
           cache-prefix: native
 
       - name: Check benchmarks
-        run: cargo check --package=javy-cli --release --benches
+        run: cargo check --package=javy-cli --benches
 
       - name: Lint
         run: |
-<<<<<<< HEAD
-          target/debug/javy emit-plugin -o crates/codegen/default_plugin.wasm
-          cargo hack test --package=javy-codegen --each-feature -- --nocapture
-=======
           cargo clippy --workspace \
           --exclude=javy \
           --exclude=javy-plugin-api \
           --exclude=javy-plugin \
           --exclude=javy-test-plugin \
-          --release --all-targets --all-features -- -D warnings
->>>>>>> 406d102a
+          --all-targets --all-features -- -D warnings
 
       - name: Initialize test plugin
-        run: cargo run --package=javy-plugin-processing --release -- target/wasm32-wasip2/release/test_plugin.wasm crates/runner/test_plugin.wasm
+        run: cargo run --package=javy-plugin-processing -- target/wasm32-wasip2/release/test_plugin.wasm crates/runner/test_plugin.wasm
 
       - name: Test
         run: |
@@ -147,7 +102,7 @@
           --exclude=javy-plugin-api \
           --exclude=javy-plugin \
           --exclude=javy-test-plugin \
-          --release --each-feature -- --nocapture
+          --each-feature -- --nocapture
 
       - name: WPT
         run: |
