name: CI

on:
  push:
    branches:
      - main
  pull_request:

jobs:
  ci:
    name: CI
    runs-on: ubuntu-latest
    steps:
      - uses: actions/checkout@v4
        with:
          submodules: true

      - name: Cargo Cache
        uses: actions/cache@v4
        with:
          path: ~/.cargo
          key: cargo-${{ hashFiles('Cargo.toml') }}
          restore-keys: |
            cargo-${{ hashFiles('Cargo.toml') }}
            cargo

      - name: Cargo Target Cache
        uses: actions/cache@v4
        with:
          path: target
          key: cargo-target-${{ hashFiles('Cargo.toml') }}
          restore-keys: |
            cargo-target-${{ hashFiles('Cargo.toml') }}
            cargo-target

      - name: Read wasmtime version
        id: wasmtime_version
        shell: bash
        run: |
          VERSION=$(cargo metadata --format-version=1 --locked | jq '.packages[] | select(.name == "wasmtime") | .version' -r)
          echo "wasmtime_version=$VERSION" >> "$GITHUB_OUTPUT"

      - name: Install wasmtime-cli
        shell: bash
        run: |
          wget -nv 'https://github.com/bytecodealliance/wasmtime/releases/download/v${{ steps.wasmtime_version.outputs.wasmtime_version }}/wasmtime-v${{ steps.wasmtime_version.outputs.wasmtime_version }}-x86_64-linux.tar.xz' -O /tmp/wasmtime.tar.xz
          mkdir /tmp/wasmtime
          tar xvf /tmp/wasmtime.tar.xz --strip-components=1 -C /tmp/wasmtime
          echo "/tmp/wasmtime" >> $GITHUB_PATH

      - name: Install cargo-hack
        uses: taiki-e/install-action@cargo-hack

      - name: Compile plugin
        run: cargo build -p javy-plugin --release --target=wasm32-wasip2

      - name: Test
<<<<<<< HEAD
        env:
          CARGO_TARGET_WASM32_WASIP2_RUNNER: wasmtime --dir=.
=======
>>>>>>> 6fe7942e
        run: |
          cargo hack test --workspace \
          --exclude=javy-cli \
          --exclude=javy-codegen \
          --exclude=javy-plugin-processing \
          --exclude=javy-runner \
          --exclude=javy-test-plugin \
          --target=wasm32-wasip2 --each-feature -- --nocapture

      - name: Test Runner
        run: cargo test --package=javy-runner

      - name: Lint
        run: |
          cargo clippy --workspace \
          --exclude=javy-cli \
          --exclude=javy-codegen \
          --exclude=javy-plugin-processing \
          --exclude=javy-runner \
          --exclude=javy-fuzz \
          --target=wasm32-wasip2 --all-targets -- -D warnings

      # We need to specify a different job for linting `javy-runner` given that
      # it depends on Wasmtime and Cranelift cannot be compiled to `wasm32-wasip2`
      - name: Lint Runner
        run: cargo clippy --package=javy-runner -- -D warnings

      - name: Build test-plugin
        run: |
          cargo build --package=javy-test-plugin --release --target=wasm32-wasip2
          CARGO_PROFILE_RELEASE_LTO=off cargo build --package=javy-cli --release
          target/release/javy init-plugin target/wasm32-wasip2/release/test_plugin.wasm -o crates/runner/test_plugin.wasm

      - name: Test CLI
        run: CARGO_PROFILE_RELEASE_LTO=off cargo test --package=javy-cli --release -- --nocapture

      - name: Test CodeGen
        run: |
          target/release/javy emit-plugin -o crates/codegen/default_plugin.wasm
          CARGO_PROFILE_RELEASE_LTO=off cargo hack test --package=javy-codegen --release --each-feature -- --nocapture

      - name: Test plugin processing
        run: |
          cargo test --package=javy-plugin-processing -- --nocapture

      - name: Check benchmarks
        run: CARGO_PROFILE_RELEASE_LTO=off cargo check --package=javy-cli --release --benches

      - name: Lint CLI
        run: |
          cargo fmt -- --check
          CARGO_PROFILE_RELEASE_LTO=off cargo clippy --package=javy-cli --release --all-targets -- -D warnings

      - name: Lint CodeGen
        run: |
          cargo fmt -- --check
          CARGO_PROFILE_RELEASE_LTO=off cargo hack clippy --package=javy-codegen --release --all-targets --each-feature -- -D warnings

      - name: Lint plugin processing
        run: |
          cargo fmt --package=javy-plugin-processing -- --check
          cargo clippy --package=javy-plugin-processing --all-targets -- -D warnings

      - name: WPT
        run: |
          npm install --prefix wpt
          npm test --prefix wpt<|MERGE_RESOLUTION|>--- conflicted
+++ resolved
@@ -55,11 +55,6 @@
         run: cargo build -p javy-plugin --release --target=wasm32-wasip2
 
       - name: Test
-<<<<<<< HEAD
-        env:
-          CARGO_TARGET_WASM32_WASIP2_RUNNER: wasmtime --dir=.
-=======
->>>>>>> 6fe7942e
         run: |
           cargo hack test --workspace \
           --exclude=javy-cli \
