.PHONY: cli core test fmt clean
.DEFAULT_GOAL := cli

download-wasi-sdk:
	./install-wasi-sdk.sh

install:
	cargo install --path crates/cli

bench: cli
	cargo bench --package=javy-cli

check-bench:
	cargo check --package=javy-cli --release --benches

cli: core
	cargo build --package=javy-cli --release

core:
	cargo build --package=javy-core --release --target=wasm32-wasi --features=$(CORE_FEATURES)
	wizer target/wasm32-wasi/release/javy_quickjs_provider.wasm --allow-wasi --wasm-bulk-memory true -o target/wasm32-wasi/release/javy_quickjs_provider_wizened.wasm

docs:
	cargo doc --package=javy-cli --open
	cargo doc --package=javy-core --open --target=wasm32-wasi

test-quickjs-wasm-rs:
	cargo wasi test --package=quickjs-wasm-rs -- --nocapture

test-javy:
	cargo wasi test --package=javy --features json,messagepack -- --nocapture

test-apis:
<<<<<<< HEAD
	cargo wasi test --package=javy-apis --features console,text_encoding -- --nocapture
=======
	cargo wasi test --package=javy-apis --all-features -- --nocapture
>>>>>>> 06244903

test-core:
	cargo wasi test --package=javy-core -- --nocapture

# Test in release mode to skip some debug assertions
# Note: to make this faster, the engine should be optimized beforehand (wasm-strip + wasm-opt).
test-cli: core
	cargo test --package=javy-cli --release --features=$(CLI_FEATURES) -- --nocapture

# WPT requires a Javy build with the experimental_event_loop feature to pass
test-wpt: export CORE_FEATURES ?= experimental_event_loop
test-wpt:
# Can't use a prerequisite here b/c a prequisite will not cause a rebuild of the CLI
	$(MAKE) cli
	npm install --prefix wpt
	npm test --prefix wpt 

tests: test-quickjs-wasm-rs test-javy test-apis test-core test-cli test-wpt

fmt: fmt-quickjs-wasm-sys fmt-quickjs-wasm-rs fmt-javy fmt-apis fmt-core fmt-cli

fmt-quickjs-wasm-sys:
	cargo fmt --package=quickjs-wasm-sys -- --check
	cargo clippy --package=quickjs-wasm-sys --target=wasm32-wasi --all-targets -- -D warnings

fmt-quickjs-wasm-rs:
	cargo fmt --package=quickjs-wasm-rs -- --check
	cargo clippy --package=quickjs-wasm-rs --target=wasm32-wasi --all-targets -- -D warnings

fmt-javy:
	cargo fmt --package=javy -- --check
	cargo clippy --package=javy --target=wasm32-wasi --all-targets -- -D warnings

fmt-apis:
	cargo fmt --package=javy-apis -- --check
<<<<<<< HEAD
	cargo clippy --package=javy-apis --features console,text_encoding --target=wasm32-wasi --all-targets -- -D warnings
=======
	cargo clippy --package=javy-apis --all-features --target=wasm32-wasi --all-targets -- -D warnings
>>>>>>> 06244903

fmt-core:
	cargo fmt --package=javy-core -- --check
	cargo clippy --package=javy-core --target=wasm32-wasi --all-targets -- -D warnings

# Use `--release` on CLI clippy to align with `test-cli`.
# This reduces the size of the target directory which improves CI stability.
fmt-cli:
	cargo fmt --package=javy-cli -- --check
	cargo clippy --package=javy-cli --release --all-targets -- -D warnings

clean: clean-wasi-sdk clean-cargo

clean-cargo:
	cargo clean

clean-wasi-sdk:
	rm -r crates/quickjs-wasm-sys/wasi-sdk 2> /dev/null || true<|MERGE_RESOLUTION|>--- conflicted
+++ resolved
@@ -31,11 +31,7 @@
 	cargo wasi test --package=javy --features json,messagepack -- --nocapture
 
 test-apis:
-<<<<<<< HEAD
-	cargo wasi test --package=javy-apis --features console,text_encoding -- --nocapture
-=======
 	cargo wasi test --package=javy-apis --all-features -- --nocapture
->>>>>>> 06244903
 
 test-core:
 	cargo wasi test --package=javy-core -- --nocapture
@@ -71,11 +67,7 @@
 
 fmt-apis:
 	cargo fmt --package=javy-apis -- --check
-<<<<<<< HEAD
-	cargo clippy --package=javy-apis --features console,text_encoding --target=wasm32-wasi --all-targets -- -D warnings
-=======
 	cargo clippy --package=javy-apis --all-features --target=wasm32-wasi --all-targets -- -D warnings
->>>>>>> 06244903
 
 fmt-core:
 	cargo fmt --package=javy-core -- --check
