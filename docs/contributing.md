--- conflicted
+++ resolved
@@ -20,12 +20,10 @@
 
 When releasing, remove the suffix and then publish.
 
-<<<<<<< HEAD
 ## cargo vet
 
 We use [cargo vet](https://mozilla.github.io/cargo-vet/) to audit dependencies for the project. If you need to change or add dependencies, please try to use a dependency that has been audited by one one of the audits we import or is published by one of the authors we trust (sunfishcode, dtolnay, Amanieu, cuviper). This is preferable to adding new exemptions for the project. Do not add new audits for crates that are not in this project.
-=======
+
 ## Web platform tests (WPT)
 
-We run a subset of the web platform test suite during continuous integration. We recommend reading our suite's [WPT readme](../wpt/README.md) for tips on how to add tests to the suite and what to do when tests won't pass.
->>>>>>> 58a7fbd0
+We run a subset of the web platform test suite during continuous integration. We recommend reading our suite's [WPT readme](../wpt/README.md) for tips on how to add tests to the suite and what to do when tests won't pass.