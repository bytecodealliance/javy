# Dynamically linked modules

An important use for Javy is for when you may want or need to generate much
smaller Wasm modules. Using the `-C dynamic` flag when invoking `javy build` will create
a dynamically linked module which will have a much smaller file size than
a statically linked module. Statically linked modules embed the JS engine inside
the module while dynamically linked modules rely on Wasm imports to provide the
JS engine. Dynamically linked modules have special requirements that statically
linked modules do not and will not execute in WebAssembly runtimes that do not
meet these requirements.

To successfully instantiate and run a dynamically linked Javy module, the
execution environment must provide a collection of imports that match the
exports from a Javy plugin Wasm module (for example,
`canonical_abi_realloc` and `invoke`). The namespace for these imports must
match the import namespace specified by the Javy plugin Wasm module used to
generate the dynamically linked Wasm module (this is, if the plugin's import
namespace was `my_plugin_v1`, then the imports must be made available under the
module name `my_plugin_v1`). This value is available from the `import_namespace`
custom section in the Javy plugin module. You can also statically inspect the
imports of the dynamically linked Wasm module to determine the import
namespace. Dynamically linked modules **cannot** be instantiated in
environments that do not provide the required imports.

Dynamically linked Javy modules are tied to QuickJS since they use QuickJS's
bytecode representation.

#### Obtaining the default plugin module

The `plugin.wasm` module is available as an asset on the Javy release you are
using. 

It can also be obtained by running `javy emit-plugin -o <path>` to write the
module into `<path>`.

<<<<<<< HEAD
#### Creating and running a dynamically linked module through the CLI
=======
It can also be obtained by running `javy emit-plugin -o
<path>` to write the module into `<path>`.

#### Creating and running a dynamically linked module througy the CLI
>>>>>>> d8fc3c3d

Run:

```
$ echo 'console.log("hello world!");' > my_code.js
<<<<<<< HEAD
$ javy emit-provider -o plugin.wasm
=======
$ javy emit-plugin -o plugin.wasm
>>>>>>> d8fc3c3d
$ javy build -C dynamic -C plugin=plugin.wasm -o my_code.wasm my_code.js
$ wasmtime run --preload javy_quickjs_provider_v3=plugin.wasm my_code.wasm
hello world!
```<|MERGE_RESOLUTION|>--- conflicted
+++ resolved
@@ -33,24 +33,13 @@
 It can also be obtained by running `javy emit-plugin -o <path>` to write the
 module into `<path>`.
 
-<<<<<<< HEAD
 #### Creating and running a dynamically linked module through the CLI
-=======
-It can also be obtained by running `javy emit-plugin -o
-<path>` to write the module into `<path>`.
-
-#### Creating and running a dynamically linked module througy the CLI
->>>>>>> d8fc3c3d
 
 Run:
 
 ```
 $ echo 'console.log("hello world!");' > my_code.js
-<<<<<<< HEAD
-$ javy emit-provider -o plugin.wasm
-=======
 $ javy emit-plugin -o plugin.wasm
->>>>>>> d8fc3c3d
 $ javy build -C dynamic -C plugin=plugin.wasm -o my_code.wasm my_code.js
 $ wasmtime run --preload javy_quickjs_provider_v3=plugin.wasm my_code.wasm
 hello world!
