# Embedding in Node.js Application
This example demonstrates how to run Javy in a Node.js (v20+) host application.

## Warning
This example does NOT show how to run a Node.js application in Javy. This is useful for when you want to run untrusted user generated code in a sandbox. This code is meant to be an example not production-ready code. 


## Summary
This example shows how to use a dynamically linked Javy compiled Wasm module. We use std in/out/error to communicate with the embedded javascript see [this blog post](https://k33g.hashnode.dev/wasi-communication-between-nodejs-and-wasm-modules-another-way-with-stdin-and-stdout) for details.


### Steps

1. Emit the Javy plugin
```shell
javy emit-provider -o plugin.wasm
```
2. Compile the `embedded.js` with Javy using dynamic linking:
```shell
<<<<<<< HEAD
javy build -C dynamic -C plugin=plugin.wasm -o embedded.wasm embedded.js
=======
javy emit-plugin -o plugin.wasm
>>>>>>> 4400fe9c
```
3. Run `host.mjs`
```shell
node --no-warnings=ExperimentalWarning host.mjs
```


`embedded.js`
```javascript
// Read input from stdin
const input = readInput();
// Call the function with the input
const result = foo(input);
// Write the result to stdout
writeOutput(result);

// The main function.
function foo(input) {
  if (input && typeof input === "object" && typeof input.n === "number") {
    return { n: input.n + 1 };
  }
  return { n: 0 };
}

// Read input from stdin
function readInput() {
  const chunkSize = 1024;
  const inputChunks = [];
  let totalBytes = 0;

  // Read all the available bytes
  while (1) {
    const buffer = new Uint8Array(chunkSize);
    // Stdin file descriptor
    const fd = 0;
    const bytesRead = Javy.IO.readSync(fd, buffer);

    totalBytes += bytesRead;
    if (bytesRead === 0) {
      break;
    }
    inputChunks.push(buffer.subarray(0, bytesRead));
  }

  // Assemble input into a single Uint8Array
  const { finalBuffer } = inputChunks.reduce(
    (context, chunk) => {
      context.finalBuffer.set(chunk, context.bufferOffset);
      context.bufferOffset += chunk.length;
      return context;
    },
    { bufferOffset: 0, finalBuffer: new Uint8Array(totalBytes) },
  );

  const maybeJson = new TextDecoder().decode(finalBuffer);
  try {
    return JSON.parse(maybeJson);
  } catch {
    return;
  }
}

// Write output to stdout
function writeOutput(output) {
  const encodedOutput = new TextEncoder().encode(JSON.stringify(output));
  const buffer = new Uint8Array(encodedOutput);
  // Stdout file descriptor
  const fd = 1;
  Javy.IO.writeSync(fd, buffer);
}
```


`host.mjs`
```javascript
import { readFile, writeFile, open } from "node:fs/promises";
import { join } from "node:path";
import { tmpdir } from "node:os";
import { WASI } from "wasi";

try {
  const [embeddedModule, pluginModule] = await Promise.all([
    compileModule("./embedded.wasm"),
    compileModule("./plugin.wasm"),
  ]);
  const result = await runJavy(pluginModule, embeddedModule, { n: 100 });
  console.log("Success!", JSON.stringify(result, null, 2));
} catch (e) {
  console.log(e);
}

async function compileModule(wasmPath) {
  const bytes = await readFile(new URL(wasmPath, import.meta.url));
  return WebAssembly.compile(bytes);
}

async function runJavy(pluginModule, embeddedModule, input) {
  const uniqueId = crypto.randomUUID();

  // Use stdin/stdout/stderr to communicate with Wasm instance
  // See https://k33g.hashnode.dev/wasi-communication-between-nodejs-and-wasm-modules-another-way-with-stdin-and-stdout
  const workDir = tmpdir();
  const stdinFilePath = join(workDir, `stdin.wasm.${uniqueId}.txt`);
  const stdoutFilePath = join(workDir, `stdout.wasm.${uniqueId}.txt`);
  const stderrFilePath = join(workDir, `stderr.wasm.${uniqueId}.txt`);

  // 👋 send data to the Wasm instance
  await writeFile(stdinFilePath, JSON.stringify(input), { encoding: "utf8" });

  const [stdinFile, stdoutFile, stderrFile] = await Promise.all([
    open(stdinFilePath, "r"),
    open(stdoutFilePath, "a"),
    open(stderrFilePath, "a"),
  ]);

  try {
    const wasi = new WASI({
      version: "preview1",
      args: [],
      env: {},
      stdin: stdinFile.fd,
      stdout: stdoutFile.fd,
      stderr: stderrFile.fd,
      returnOnExit: true,
    });

    const pluginInstance = await WebAssembly.instantiate(
      pluginModule,
      wasi.getImportObject(),
    );
    const instance = await WebAssembly.instantiate(embeddedModule, {
      javy_quickjs_provider_v3: pluginInstance.exports,
    });

    // Javy plugin is a WASI reactor see https://github.com/WebAssembly/WASI/blob/main/legacy/application-abi.md?plain=1
    wasi.initialize(pluginInstance);
    instance.exports._start();

    const [out, err] = await Promise.all([
      readOutput(stdoutFilePath),
      readOutput(stderrFilePath),
    ]);

    if (err) {
      throw new Error(err);
    }

    return out;
  } catch (e) {
    if (e instanceof WebAssembly.RuntimeError) {
      const errorMessage = await readOutput(stderrFilePath);
      if (errorMessage) {
        throw new Error(errorMessage);
      }
    }
    throw e;
  } finally {
    await Promise.all([
      stdinFile.close(),
      stdoutFile.close(),
      stderrFile.close(),
    ]);
  }
}

async function readOutput(filePath) {
  const str = (await readFile(filePath, "utf8")).trim();
  try {
    return JSON.parse(str);
  } catch {
    return str;
  }
}
```<|MERGE_RESOLUTION|>--- conflicted
+++ resolved
@@ -13,15 +13,11 @@
 
 1. Emit the Javy plugin
 ```shell
-javy emit-provider -o plugin.wasm
+javy emit-plugin -o plugin.wasm
 ```
 2. Compile the `embedded.js` with Javy using dynamic linking:
 ```shell
-<<<<<<< HEAD
 javy build -C dynamic -C plugin=plugin.wasm -o embedded.wasm embedded.js
-=======
-javy emit-plugin -o plugin.wasm
->>>>>>> 4400fe9c
 ```
 3. Run `host.mjs`
 ```shell
