--- conflicted
+++ resolved
@@ -3,16 +3,7 @@
 # commands from the workspace root, hence adding it at the workspace root.
 # https://doc.rust-lang.org/cargo/reference/config.html
 [target.wasm32-wasip1]
-<<<<<<< HEAD
-rustflags = [
-  "-C",
-  "target-feature=+simd128",
-  "-C",
-  "target-feature=-reference-types",
-]
-=======
 rustflags = ["-C", "target-feature=+simd128"]
->>>>>>> 815e3b9b
 
 # We want to ensure that all the MSVC dependencies are statically resolved and
 # included in the final CLI binary.
