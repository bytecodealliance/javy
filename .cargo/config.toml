--- conflicted
+++ resolved
@@ -2,20 +2,15 @@
 # Cargo doesn't read directives in individual crates when invoking build
 # commands from the workspace root, hence adding it at the workspace root.
 # https://doc.rust-lang.org/cargo/reference/config.html
-<<<<<<< HEAD
-[target.wasm32-wasip1]
-rustflags = ["-C", "target-feature=+simd128"]
-=======
 # Disable reference-types since Wizer (as of version 7.0.0) does not support
 # reference-types.
-[target.wasm32-wasi]
+[target.wasm32-wasip1]
 rustflags = [
     "-C",
     "target-feature=+simd128",
     "-C",
     "target-feature=-reference-types",
 ]
->>>>>>> 5a1f1c0e
 
 # We want to ensure that all the MSVC dependencies are statically resolved and
 # included in the final CLI binary.
