[workspace]
members = [
  "crates/cli",
  "crates/codegen",
  "crates/javy",
  "crates/plugin",
  "crates/plugin-api",
  "crates/plugin-processing",
  "crates/test-invalid-plugin",
  "crates/test-macros",
  "crates/test-plugin",
  "crates/runner",
  "fuzz",
]
resolver = "2"

[workspace.package]
version = "7.0.1"
authors = ["The Javy Project Developers"]
edition = "2021"
license = "Apache-2.0 WITH LLVM-exception"

[workspace.dependencies]
brotli = "8.0.2"
clap = { version = "4.5.48", features = ["derive"] }
wizer = "10.0.0"
wasmtime = "36"
wasmtime-wasi = "36"
wasm-opt = "0.116.1"
anyhow = "1.0"
<<<<<<< HEAD
javy = { path = "crates/javy", version = "5.1.1-alpha.1" }
tempfile = "3.21.0"
=======
javy = { path = "crates/javy", version = "5.1.0" }
tempfile = "3.23.0"
>>>>>>> 5ec1f539
uuid = { version = "1.18", features = ["v4"] }
serde = { version = "1.0", default-features = false }
serde_json = "1.0"
walrus = "0.23.3"
wit-bindgen = "0.43.0"
wasmparser = "0.238.1"

[profile.release]
lto = true
opt-level = 3<|MERGE_RESOLUTION|>--- conflicted
+++ resolved
@@ -28,13 +28,8 @@
 wasmtime-wasi = "36"
 wasm-opt = "0.116.1"
 anyhow = "1.0"
-<<<<<<< HEAD
 javy = { path = "crates/javy", version = "5.1.1-alpha.1" }
-tempfile = "3.21.0"
-=======
-javy = { path = "crates/javy", version = "5.1.0" }
 tempfile = "3.23.0"
->>>>>>> 5ec1f539
 uuid = { version = "1.18", features = ["v4"] }
 serde = { version = "1.0", default-features = false }
 serde_json = "1.0"
